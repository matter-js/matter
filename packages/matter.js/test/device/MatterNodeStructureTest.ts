/**
 * @license
 * Copyright 2022-2023 Project CHIP Authors
 * SPDX-License-Identifier: Apache-2.0
 */

import { CommissioningServer } from "../../src/CommissioningServer.js";
import { DeviceCertification } from "../../src/behavior/definitions/operational-credentials/DeviceCertification.js";
import { AccessControlCluster } from "../../src/cluster/definitions/AccessControlCluster.js";
import { AdministratorCommissioning } from "../../src/cluster/definitions/AdministratorCommissioningCluster.js";
import { BasicInformationCluster } from "../../src/cluster/definitions/BasicInformationCluster.js";
import { BindingCluster } from "../../src/cluster/definitions/BindingCluster.js";
import { BridgedDeviceBasicInformationCluster } from "../../src/cluster/definitions/BridgedDeviceBasicInformationCluster.js";
import { DescriptorCluster } from "../../src/cluster/definitions/DescriptorCluster.js";
import { FixedLabelCluster } from "../../src/cluster/definitions/FixedLabelCluster.js";
import { GeneralCommissioning } from "../../src/cluster/definitions/GeneralCommissioningCluster.js";
import { GeneralDiagnostics } from "../../src/cluster/definitions/GeneralDiagnosticsCluster.js";
import { GroupKeyManagementCluster } from "../../src/cluster/definitions/GroupKeyManagementCluster.js";
import { GroupsCluster } from "../../src/cluster/definitions/GroupsCluster.js";
import { Identify, IdentifyCluster } from "../../src/cluster/definitions/IdentifyCluster.js";
import { NetworkCommissioning } from "../../src/cluster/definitions/NetworkCommissioningCluster.js";
import { OnOffCluster } from "../../src/cluster/definitions/OnOffCluster.js";
import { OperationalCredentialsCluster } from "../../src/cluster/definitions/OperationalCredentialsCluster.js";
import { ScenesCluster } from "../../src/cluster/definitions/ScenesCluster.js";
import { AdministratorCommissioningHandler } from "../../src/cluster/server/AdministratorCommissioningServer.js";
import { AttributeServer } from "../../src/cluster/server/AttributeServer.js";
import { ClusterServer } from "../../src/cluster/server/ClusterServer.js";
import { GeneralCommissioningClusterHandler } from "../../src/cluster/server/GeneralCommissioningServer.js";
import { GroupKeyManagementClusterHandler } from "../../src/cluster/server/GroupKeyManagementServer.js";
import { OperationalCredentialsClusterHandler } from "../../src/cluster/server/OperationalCredentialsServer.js";
import { ImplementationError } from "../../src/common/MatterError.js";
import { DeviceTypeId } from "../../src/datatype/DeviceTypeId.js";
import { EndpointNumber } from "../../src/datatype/EndpointNumber.js";
import { FabricIndex } from "../../src/datatype/FabricIndex.js";
import { VendorId } from "../../src/datatype/VendorId.js";
import { Aggregator } from "../../src/device/Aggregator.js";
import { ComposedDevice } from "../../src/device/ComposedDevice.js";
import { RootEndpoint } from "../../src/device/Device.js";
import { DeviceTypes } from "../../src/device/DeviceTypes.js";
import { OnOffLightDevice, OnOffPluginUnitDevice } from "../../src/device/OnOffDevices.js";
import { EndpointInterface } from "../../src/endpoint/EndpointInterface.js";
import { InteractionEndpointStructure } from "../../src/protocol/interaction/InteractionEndpointStructure.js";
import { attributePathToId } from "../../src/protocol/interaction/InteractionServer.js";
import { StorageBackendMemory } from "../../src/storage/StorageBackendMemory.js";
import { StorageContext } from "../../src/storage/StorageContext.js";
import { StorageManager } from "../../src/storage/StorageManager.js";
import { ByteArray } from "../../src/util/ByteArray.js";
import { DUMMY_KEY, PRIVATE_KEY } from "../crypto/test-util.js";

async function addRequiredRootClusters(
    rootEndpoint: EndpointInterface,
    includeAdminCommissioningCluster = true,
    includeBasicInformationCluster = true,
) {
    if (includeBasicInformationCluster) {
        await rootEndpoint.addClusterServer(
            ClusterServer(
                BasicInformationCluster,
                {
                    dataModelRevision: 1,
                    vendorName: "vendor",
                    vendorId: VendorId(1),
                    productName: "product",
                    productId: 2,
                    nodeLabel: "",
                    hardwareVersion: 0,
                    hardwareVersionString: "0",
                    location: "US",
                    localConfigDisabled: false,
                    softwareVersion: 1,
                    softwareVersionString: "v1",
                    capabilityMinima: {
                        caseSessionsPerFabric: 3,
                        subscriptionsPerFabric: 3,
                    },
                    serialNumber: `node-matter-0000`,
                },
                {},
                {
                    startUp: true,
                    shutDown: true,
                    leave: true,
                },
            ),
        );

        await rootEndpoint.addClusterServer(
            ClusterServer(
                OperationalCredentialsCluster,
                {
                    nocs: [],
                    fabrics: [],
                    supportedFabrics: 254,
                    commissionedFabrics: 0,
                    trustedRootCertificates: [],
                    currentFabricIndex: FabricIndex.NO_FABRIC,
                },
                OperationalCredentialsClusterHandler(
                    new DeviceCertification({
                        privateKey: DUMMY_KEY,
                        certificate: ByteArray.fromHex("00"),
                        intermediateCertificate: ByteArray.fromHex("00"),
                        declaration: ByteArray.fromHex("00"),
                    }),
                ),
            ),
        );
    }

    await rootEndpoint.addClusterServer(
        ClusterServer(
            GeneralCommissioning.Cluster,
            {
                breadcrumb: BigInt(0),
                basicCommissioningInfo: {
                    failSafeExpiryLengthSeconds: 60 /* 1min */,
                    maxCumulativeFailsafeSeconds: 900 /* Recommended according to Specs */,
                },
                regulatoryConfig: GeneralCommissioning.RegulatoryLocationType.Indoor,
                locationCapability: GeneralCommissioning.RegulatoryLocationType.IndoorOutdoor,
                supportsConcurrentConnection: true,
            },
            GeneralCommissioningClusterHandler(),
        ),
    );

    await rootEndpoint.addClusterServer(
        ClusterServer(
            NetworkCommissioning.Cluster.with("EthernetNetworkInterface"),
            {
                maxNetworks: 1,
                interfaceEnabled: true,
                lastConnectErrorValue: 0,
                lastNetworkId: ByteArray.fromHex("0000000000000000000000000000000000000000000000000000000000000000"),
                lastNetworkingStatus: NetworkCommissioning.NetworkCommissioningStatus.Success,
                networks: [
                    {
                        networkId: ByteArray.fromHex(
                            "0000000000000000000000000000000000000000000000000000000000000000",
                        ),
                        connected: true,
                    },
                ],
            },
            {},
        ),
    );

    await rootEndpoint.addClusterServer(
        ClusterServer(
            AccessControlCluster,
            {
                acl: [],
                extension: [],
                subjectsPerAccessControlEntry: 4,
                targetsPerAccessControlEntry: 4,
                accessControlEntriesPerFabric: 4,
            },
            {},
            {
                accessControlEntryChanged: true,
                accessControlExtensionChanged: true,
            },
        ),
    );

    await rootEndpoint.addClusterServer(
        ClusterServer(
            GroupKeyManagementCluster,
            {
                groupKeyMap: [],
                groupTable: [],
                maxGroupsPerFabric: 254,
                maxGroupKeysPerFabric: 254,
            },
            GroupKeyManagementClusterHandler(),
        ),
    );

    await rootEndpoint.addClusterServer(
        ClusterServer(
            GeneralDiagnostics.Cluster,
            {
                networkInterfaces: [],
                rebootCount: 0,
                upTime: 0,
                totalOperationalHours: 0,
                bootReason: GeneralDiagnostics.BootReason.Unspecified,
                activeHardwareFaults: [],
                activeRadioFaults: [],
                activeNetworkFaults: [],
                testEventTriggersEnabled: false,
            },
            {
                testEventTrigger: async () => {
                    /* ignore */
                },
            },
            {
                bootReason: true,
            },
        ),
    );

    if (includeAdminCommissioningCluster) {
        await rootEndpoint.addClusterServer(
            ClusterServer(
                AdministratorCommissioning.Cluster,
                {
                    windowStatus: AdministratorCommissioning.CommissioningWindowStatus.WindowNotOpen,
                    adminFabricIndex: null,
                    adminVendorId: null,
                },
                AdministratorCommissioningHandler(),
            ),
        );
    }
}

let testStorageManager: StorageManager;
let endpointStorage: StorageContext;
let rootEndpoint: EndpointInterface;

async function commissioningServer({
    storage = true,
    values,
}: { storage?: boolean; values?: Record<string, any> } = {}) {
    const testStorage = new StorageBackendMemory();
    testStorageManager = new StorageManager(testStorage);
    await testStorageManager.initialize();
    const testStorageContext = testStorageManager.createContext("TestContext");
    endpointStorage = testStorageContext.createContext("EndpointStructure");

    const node = await CommissioningServer.create({
        port: 5540,
        deviceName: "Test Device",
        deviceType: DeviceTypeId(0x16),
        passcode: 123,
        discriminator: 1234,
        basicInformation: {
            dataModelRevision: 1,
            vendorName: "vendor",
            vendorId: VendorId(1),
            productName: "product",
            productId: 2,
            nodeLabel: "",
            hardwareVersion: 0,
            hardwareVersionString: "0",
            location: "US",
            localConfigDisabled: false,
            softwareVersion: 1,
            softwareVersionString: "v1",
            capabilityMinima: {
                caseSessionsPerFabric: 3,
                subscriptionsPerFabric: 3,
            },
            serialNumber: `node-matter-0000`,
        },
        certificates: {
            devicePrivateKey: PRIVATE_KEY,
            deviceCertificate: ByteArray.fromHex("00"),
            deviceIntermediateCertificate: ByteArray.fromHex("00"),
            certificationDeclaration: ByteArray.fromHex("00"),
        },
    });

<<<<<<< HEAD
    if (storage) {
        await node.setStorage(testStorageContext);
=======
    if (storage !== false) {
        node.setStorage(testStorageContext);
>>>>>>> 801c6416
    }

    if (values) {
        for (const key in values) {
            await endpointStorage.set(key, values[key]);
        }
    }

    rootEndpoint = node.getRootEndpoint();

    await addRequiredRootClusters(rootEndpoint);
    return node;
}

describe("Endpoint Structures", () => {
    describe("Simple Endpoint structure", () => {
        it("Root Endpoint with missing required cluster throws exception", async () => {
            const root = new RootEndpoint();
            await root.construction;
            await addRequiredRootClusters(root, false);

            expect(() => root.verifyRequiredClusters()).throw(
                ImplementationError,
                "Device type MA-rootdevice (0x16) requires cluster server AdministratorCommissioning(0x3c) but it is not present on endpoint 0",
            );
        });

        it("Just root Endpoint", async () => {
            const node = await commissioningServer({ storage: false });

            const rootEndpoint = node.getRootEndpoint();
            await rootEndpoint.updatePartsList();
            const endpointStructure = new InteractionEndpointStructure();
            await endpointStructure.initializeFromEndpoint(rootEndpoint);
            const { endpoints, attributes, attributePaths, commandPaths, eventPaths } = endpointStructure;

            const rootPartsListAttribute = attributes.get(
                attributePathToId({
                    endpointId: EndpointNumber(0),
                    clusterId: DescriptorCluster.id,
                    attributeId: DescriptorCluster.attributes.partsList.id,
                }),
            ) as AttributeServer<EndpointNumber[]>;
            expect(rootPartsListAttribute?.getLocal()).deep.equal([]);

            const rootPartsListAttribute2 = endpointStructure.getAttributes([
                {
                    endpointId: EndpointNumber(0),
                    clusterId: DescriptorCluster.id,
                    attributeId: DescriptorCluster.attributes.partsList.id,
                },
            ]);
            expect(rootPartsListAttribute2.length).equal(1);
            expect(rootPartsListAttribute).equal(rootPartsListAttribute2[0].attribute);

            expect(endpoints.size).equal(1);
            expect(endpoints.get(EndpointNumber(0))?.getAllClusterServers().length).equal(9);
            expect(endpoints.get(EndpointNumber(0))?.hasClusterServer(DescriptorCluster)).ok;
            expect(endpoints.get(EndpointNumber(0))?.hasClusterServer(BasicInformationCluster)).ok;
            expect(endpoints.get(EndpointNumber(0))?.hasClusterServer(OperationalCredentialsCluster)).ok;
            expect(endpoints.get(EndpointNumber(0))?.hasClusterServer(GeneralCommissioning.Cluster)).ok;
            expect(endpoints.get(EndpointNumber(0))?.hasClusterServer(NetworkCommissioning.Complete)).ok;
            expect(endpoints.get(EndpointNumber(0))?.hasClusterServer(AccessControlCluster)).ok;
            expect(endpoints.get(EndpointNumber(0))?.hasClusterServer(AdministratorCommissioning.Cluster)).ok;
            expect(endpoints.get(EndpointNumber(0))?.hasClusterServer(GroupKeyManagementCluster)).ok;
            expect(endpoints.get(EndpointNumber(0))?.hasClusterServer(GeneralCommissioning.Cluster)).ok;

            expect(attributePaths.length).equal(110);
            expect(commandPaths.length).equal(18);
            expect(eventPaths.length).equal(6);

            const basicInformationCluster = await rootEndpoint.getClusterServer(BasicInformationCluster);
            expect(basicInformationCluster).exist;
            expect((basicInformationCluster?.attributes as any).attributeList.get().length).equal(20);
            expect((basicInformationCluster?.attributes as any).eventList.get().length).equal(3);
            expect((basicInformationCluster?.attributes as any).generatedCommandList.get().length).equal(0);
            expect((basicInformationCluster?.attributes as any).acceptedCommandList.get().length).equal(0);

            const generalCommissioningCluster = await rootEndpoint.getClusterServer(GeneralCommissioning.Cluster);
            expect(generalCommissioningCluster).exist;
            expect((generalCommissioningCluster?.attributes as any).attributeList.get().length).equal(11);
            expect((generalCommissioningCluster?.attributes as any).eventList.get().length).equal(0);
            expect((generalCommissioningCluster?.attributes as any).generatedCommandList.get().length).equal(3);
            expect((generalCommissioningCluster?.attributes as any).acceptedCommandList.get().length).equal(3);
        });

        it("One device with one Light endpoints - no unique id, use index", async () => {
            const node = await commissioningServer();

            const onoffLightDevice = await OnOffLightDevice.create();

            await node.addDevice(onoffLightDevice);

            await node.assignEndpointIds();
            expect(node.getNextEndpointId(false)).equal(2);

            const rootEndpoint = node.getRootEndpoint();
            await rootEndpoint.updatePartsList();
            const endpointStructure = new InteractionEndpointStructure();
            await endpointStructure.initializeFromEndpoint(rootEndpoint);
            const { endpoints, attributes, attributePaths, commandPaths, eventPaths } = endpointStructure;

            expect(endpointStorage.get("serial_node-matter-0000-index_0")).equal(1);

            expect(endpoints.size).equal(2);
            expect(endpoints.get(EndpointNumber(0))?.getAllClusterServers().length).equal(9);
            expect(endpoints.get(EndpointNumber(0))?.hasClusterServer(DescriptorCluster)).ok;
            expect(endpoints.get(EndpointNumber(0))?.hasClusterServer(BasicInformationCluster)).ok;
            expect(endpoints.get(EndpointNumber(0))?.hasClusterServer(OperationalCredentialsCluster)).ok;
            expect(endpoints.get(EndpointNumber(0))?.hasClusterServer(GeneralCommissioning.Cluster)).ok;
            expect(endpoints.get(EndpointNumber(0))?.hasClusterServer(NetworkCommissioning.Complete)).ok;
            expect(endpoints.get(EndpointNumber(0))?.hasClusterServer(AccessControlCluster)).ok;
            expect(endpoints.get(EndpointNumber(0))?.hasClusterServer(AdministratorCommissioning.Cluster)).ok;
            expect(endpoints.get(EndpointNumber(0))?.hasClusterServer(GroupKeyManagementCluster)).ok;
            expect(endpoints.get(EndpointNumber(0))?.hasClusterServer(GeneralCommissioning.Cluster)).ok;

            expect(endpoints.get(EndpointNumber(1))?.hasClusterServer(DescriptorCluster)).ok;
            expect(endpoints.get(EndpointNumber(1))?.hasClusterServer(IdentifyCluster)).ok;
            expect(endpoints.get(EndpointNumber(1))?.hasClusterServer(GroupsCluster)).ok;
            expect(endpoints.get(EndpointNumber(1))?.hasClusterServer(ScenesCluster)).ok;
            expect(endpoints.get(EndpointNumber(1))?.hasClusterServer(OnOffCluster)).ok;
            expect(endpoints.get(EndpointNumber(1))?.hasClusterServer(BindingCluster)).ok;
            expect(endpoints.get(EndpointNumber(1))?.getAllClusterServers().length).equal(6);

            const rootPartsListAttribute = attributes.get(
                attributePathToId({
                    endpointId: EndpointNumber(0),
                    clusterId: DescriptorCluster.id,
                    attributeId: DescriptorCluster.attributes.partsList.id,
                }),
            ) as AttributeServer<EndpointNumber[]>;
            expect(rootPartsListAttribute?.getLocal()).deep.equal([EndpointNumber(1)]);

            expect(attributePaths.length).equal(161);
            expect(commandPaths.length).equal(38);
            expect(eventPaths.length).equal(6);
        });

        it("One device with one Light endpoints - with uniqueid", async () => {
            const node = await commissioningServer();

            const onoffLightDevice = await OnOffLightDevice.create(undefined, { uniqueStorageKey: "test-unique-id" });

            await node.addDevice(onoffLightDevice);

            await node.assignEndpointIds();
            expect(node.getNextEndpointId(false)).equal(2);

            const rootEndpoint = node.getRootEndpoint();
            await rootEndpoint.updatePartsList();
            const endpointStructure = new InteractionEndpointStructure();
            await endpointStructure.initializeFromEndpoint(rootEndpoint);
            const { endpoints, attributes, attributePaths, commandPaths, eventPaths } = endpointStructure;

            expect(endpointStorage.get("serial_node-matter-0000-custom_test-unique-id")).equal(1);

            expect(endpoints.size).equal(2);
            expect(endpoints.get(EndpointNumber(0))?.getAllClusterServers().length).equal(9);
            expect(endpoints.get(EndpointNumber(0))?.hasClusterServer(DescriptorCluster)).ok;
            expect(endpoints.get(EndpointNumber(0))?.hasClusterServer(BasicInformationCluster)).ok;
            expect(endpoints.get(EndpointNumber(0))?.hasClusterServer(OperationalCredentialsCluster)).ok;
            expect(endpoints.get(EndpointNumber(0))?.hasClusterServer(GeneralCommissioning.Cluster)).ok;
            expect(endpoints.get(EndpointNumber(0))?.hasClusterServer(NetworkCommissioning.Complete)).ok;
            expect(endpoints.get(EndpointNumber(0))?.hasClusterServer(AccessControlCluster)).ok;
            expect(endpoints.get(EndpointNumber(0))?.hasClusterServer(AdministratorCommissioning.Cluster)).ok;
            expect(endpoints.get(EndpointNumber(0))?.hasClusterServer(GroupKeyManagementCluster)).ok;
            expect(endpoints.get(EndpointNumber(0))?.hasClusterServer(GeneralCommissioning.Cluster)).ok;

            expect(endpoints.get(EndpointNumber(1))?.getAllClusterServers().length).equal(6);
            expect(endpoints.get(EndpointNumber(1))?.hasClusterServer(DescriptorCluster)).ok;
            expect(endpoints.get(EndpointNumber(1))?.hasClusterServer(IdentifyCluster)).ok;
            expect(endpoints.get(EndpointNumber(1))?.hasClusterServer(GroupsCluster)).ok;
            expect(endpoints.get(EndpointNumber(1))?.hasClusterServer(ScenesCluster)).ok;
            expect(endpoints.get(EndpointNumber(1))?.hasClusterServer(OnOffCluster)).ok;
            expect(endpoints.get(EndpointNumber(1))?.hasClusterServer(BindingCluster)).ok;

            const rootPartsListAttribute = attributes.get(
                attributePathToId({
                    endpointId: EndpointNumber(0),
                    clusterId: DescriptorCluster.id,
                    attributeId: DescriptorCluster.attributes.partsList.id,
                }),
            ) as AttributeServer<EndpointNumber[]>;
            expect(rootPartsListAttribute?.getLocal()).deep.equal([EndpointNumber(1)]);

            expect(attributePaths.length).equal(161);
            expect(commandPaths.length).equal(38);
            expect(eventPaths.length).equal(6);
        });

        it("One device with one Light endpoints - no uniqueid, use index, from storage", async () => {
            const node = await commissioningServer({
                values: { "serial_node-matter-0000-index_0": 10 },
            });

            const onoffLightDevice = await OnOffLightDevice.create();

            await node.addDevice(onoffLightDevice);

            await node.assignEndpointIds();
            expect(node.getNextEndpointId(false)).equal(11);

            const rootEndpoint = node.getRootEndpoint();
            await rootEndpoint.updatePartsList();
            const endpointStructure = new InteractionEndpointStructure();
            await endpointStructure.initializeFromEndpoint(rootEndpoint);
            const { endpoints, attributes, attributePaths, commandPaths, eventPaths } = endpointStructure;

            expect(endpointStorage.get("serial_node-matter-0000-index_0")).equal(10);

            expect(endpoints.size).equal(2);
            expect(endpoints.get(EndpointNumber(0))?.getAllClusterServers().length).equal(9);
            expect(endpoints.get(EndpointNumber(0))?.hasClusterServer(DescriptorCluster)).ok;
            expect(endpoints.get(EndpointNumber(0))?.hasClusterServer(BasicInformationCluster)).ok;
            expect(endpoints.get(EndpointNumber(0))?.hasClusterServer(OperationalCredentialsCluster)).ok;
            expect(endpoints.get(EndpointNumber(0))?.hasClusterServer(GeneralCommissioning.Cluster)).ok;
            expect(endpoints.get(EndpointNumber(0))?.hasClusterServer(NetworkCommissioning.Complete)).ok;
            expect(endpoints.get(EndpointNumber(0))?.hasClusterServer(AccessControlCluster)).ok;
            expect(endpoints.get(EndpointNumber(0))?.hasClusterServer(AdministratorCommissioning.Cluster)).ok;
            expect(endpoints.get(EndpointNumber(0))?.hasClusterServer(GroupKeyManagementCluster)).ok;
            expect(endpoints.get(EndpointNumber(0))?.hasClusterServer(GeneralCommissioning.Cluster)).ok;

            expect(endpoints.get(EndpointNumber(10))?.getAllClusterServers().length).equal(6);
            expect(endpoints.get(EndpointNumber(10))?.hasClusterServer(DescriptorCluster)).ok;
            expect(endpoints.get(EndpointNumber(10))?.hasClusterServer(IdentifyCluster)).ok;
            expect(endpoints.get(EndpointNumber(10))?.hasClusterServer(GroupsCluster)).ok;
            expect(endpoints.get(EndpointNumber(10))?.hasClusterServer(ScenesCluster)).ok;
            expect(endpoints.get(EndpointNumber(10))?.hasClusterServer(OnOffCluster)).ok;
            expect(endpoints.get(EndpointNumber(10))?.hasClusterServer(BindingCluster)).ok;

            const rootPartsListAttribute = attributes.get(
                attributePathToId({
                    endpointId: EndpointNumber(0),
                    clusterId: DescriptorCluster.id,
                    attributeId: DescriptorCluster.attributes.partsList.id,
                }),
            ) as AttributeServer<EndpointNumber[]>;
            expect(rootPartsListAttribute?.getLocal()).deep.equal([EndpointNumber(10)]);

            expect(attributePaths.length).equal(161);
            expect(commandPaths.length).equal(38);
            expect(eventPaths.length).equal(6);
        });

        it("One device with one Light endpoints - with uniqueid, from storage", async () => {
            const node = await commissioningServer({
                values: { "serial_node-matter-0000-custom_test-unique-id": 10 },
            });

            const onoffLightDevice = await OnOffLightDevice.create(undefined, { uniqueStorageKey: "test-unique-id" });

            await node.addDevice(onoffLightDevice);

            await node.assignEndpointIds();
            expect(node.getNextEndpointId(false)).equal(11);

            const rootEndpoint = node.getRootEndpoint();
            await rootEndpoint.updatePartsList();
            const endpointStructure = new InteractionEndpointStructure();
            await endpointStructure.initializeFromEndpoint(rootEndpoint);
            const { endpoints, attributes, attributePaths, commandPaths, eventPaths } = endpointStructure;

            expect(endpointStorage.get("serial_node-matter-0000-custom_test-unique-id")).equal(10);

            expect(endpoints.size).equal(2);
            expect(endpoints.get(EndpointNumber(0))?.getAllClusterServers().length).equal(9);
            expect(endpoints.get(EndpointNumber(0))?.hasClusterServer(DescriptorCluster)).ok;
            expect(endpoints.get(EndpointNumber(0))?.hasClusterServer(BasicInformationCluster)).ok;
            expect(endpoints.get(EndpointNumber(0))?.hasClusterServer(OperationalCredentialsCluster)).ok;
            expect(endpoints.get(EndpointNumber(0))?.hasClusterServer(GeneralCommissioning.Cluster)).ok;
            expect(endpoints.get(EndpointNumber(0))?.hasClusterServer(NetworkCommissioning.Complete)).ok;
            expect(endpoints.get(EndpointNumber(0))?.hasClusterServer(AccessControlCluster)).ok;
            expect(endpoints.get(EndpointNumber(0))?.hasClusterServer(AdministratorCommissioning.Cluster)).ok;
            expect(endpoints.get(EndpointNumber(0))?.hasClusterServer(GroupKeyManagementCluster)).ok;
            expect(endpoints.get(EndpointNumber(0))?.hasClusterServer(GeneralCommissioning.Cluster)).ok;

            expect(endpoints.get(EndpointNumber(10))?.getAllClusterServers().length).equal(6);
            expect(endpoints.get(EndpointNumber(10))?.hasClusterServer(DescriptorCluster)).ok;
            expect(endpoints.get(EndpointNumber(10))?.hasClusterServer(IdentifyCluster)).ok;
            expect(endpoints.get(EndpointNumber(10))?.hasClusterServer(GroupsCluster)).ok;
            expect(endpoints.get(EndpointNumber(10))?.hasClusterServer(ScenesCluster)).ok;
            expect(endpoints.get(EndpointNumber(10))?.hasClusterServer(OnOffCluster)).ok;
            expect(endpoints.get(EndpointNumber(10))?.hasClusterServer(BindingCluster)).ok;

            const rootPartsListAttribute = attributes.get(
                attributePathToId({
                    endpointId: EndpointNumber(0),
                    clusterId: DescriptorCluster.id,
                    attributeId: DescriptorCluster.attributes.partsList.id,
                }),
            ) as AttributeServer<EndpointNumber[]>;
            expect(rootPartsListAttribute?.getLocal()).deep.equal([EndpointNumber(10)]);

            expect(attributePaths.length).equal(161);
            expect(commandPaths.length).equal(38);
            expect(eventPaths.length).equal(6);
        });
    });

    describe("Aggregator/Bridged Endpoint structures", () => {
        it("Creating Structure with duplicate endpoint id throws error", async () => {
            const rootEndpoint = new RootEndpoint();
            await rootEndpoint.construction;
            await addRequiredRootClusters(rootEndpoint);

            const aggregator = await Aggregator.create([], { endpointId: EndpointNumber(1) });

            const onoffLightDevice = await OnOffLightDevice.create(undefined, { endpointId: EndpointNumber(11) });
            await onoffLightDevice.addClusterServer(
                ClusterServer(
                    BridgedDeviceBasicInformationCluster,
                    {
                        nodeLabel: "Socket 1",
                        reachable: true,
                    },
                    {},
                    {
                        reachableChanged: true,
                    },
                ),
            );

            await aggregator.addBridgedDevice(onoffLightDevice);
            await expect(aggregator.addBridgedDevice(onoffLightDevice)).rejectedWith(
                `Endpoint with id 11 already exists as child from 1.`,
            );
        });

        it("Aggregator Structure with one Light endpoint and defined endpoint IDs", async () => {
            const rootEndpoint = new RootEndpoint();
            await rootEndpoint.construction;
            await addRequiredRootClusters(rootEndpoint);

            const aggregator = await Aggregator.create([], { endpointId: EndpointNumber(1) });

            const onoffLightDevice = await OnOffLightDevice.create(undefined, { endpointId: EndpointNumber(11) });
            await onoffLightDevice.addClusterServer(
                ClusterServer(
                    BridgedDeviceBasicInformationCluster,
                    {
                        nodeLabel: "Socket 1",
                        reachable: true,
                    },
                    {},
                    {
                        reachableChanged: true,
                    },
                ),
            );

            await aggregator.addBridgedDevice(onoffLightDevice);
            await rootEndpoint.addChildEndpoint(aggregator);

            await rootEndpoint.updatePartsList();
            const endpointStructure = new InteractionEndpointStructure();
            await endpointStructure.initializeFromEndpoint(rootEndpoint);
            const { endpoints, attributes, attributePaths, commandPaths, eventPaths } = endpointStructure;

            expect(endpoints.size).equal(3);
            expect(endpoints.get(EndpointNumber(0))?.getAllClusterServers().length).equal(9);
            expect(endpoints.get(EndpointNumber(0))?.hasClusterServer(DescriptorCluster)).ok;
            expect(endpoints.get(EndpointNumber(0))?.hasClusterServer(BasicInformationCluster)).ok;
            expect(endpoints.get(EndpointNumber(0))?.hasClusterServer(OperationalCredentialsCluster)).ok;
            expect(endpoints.get(EndpointNumber(0))?.hasClusterServer(GeneralCommissioning.Cluster)).ok;
            expect(endpoints.get(EndpointNumber(0))?.hasClusterServer(NetworkCommissioning.Complete)).ok;
            expect(endpoints.get(EndpointNumber(0))?.hasClusterServer(AccessControlCluster)).ok;
            expect(endpoints.get(EndpointNumber(0))?.hasClusterServer(AdministratorCommissioning.Cluster)).ok;
            expect(endpoints.get(EndpointNumber(0))?.hasClusterServer(GroupKeyManagementCluster)).ok;
            expect(endpoints.get(EndpointNumber(0))?.hasClusterServer(GeneralCommissioning.Cluster)).ok;

            expect(endpoints.get(EndpointNumber(1))?.getAllClusterServers().length).equal(1);
            expect(endpoints.get(EndpointNumber(1))?.hasClusterServer(DescriptorCluster)).ok;

            expect(endpoints.get(EndpointNumber(11))?.getAllClusterServers().length).equal(7);
            expect(endpoints.get(EndpointNumber(11))?.hasClusterServer(DescriptorCluster)).ok;
            expect(endpoints.get(EndpointNumber(11))?.hasClusterServer(IdentifyCluster)).ok;
            expect(endpoints.get(EndpointNumber(11))?.hasClusterServer(GroupsCluster)).ok;
            expect(endpoints.get(EndpointNumber(11))?.hasClusterServer(ScenesCluster)).ok;
            expect(endpoints.get(EndpointNumber(11))?.hasClusterServer(OnOffCluster)).ok;
            expect(endpoints.get(EndpointNumber(11))?.hasClusterServer(BridgedDeviceBasicInformationCluster)).ok;
            expect(endpoints.get(EndpointNumber(11))?.hasClusterServer(BindingCluster)).ok;

            const rootPartsListAttribute = attributes.get(
                attributePathToId({
                    endpointId: EndpointNumber(0),
                    clusterId: DescriptorCluster.id,
                    attributeId: DescriptorCluster.attributes.partsList.id,
                }),
            ) as AttributeServer<EndpointNumber[]>;
            expect(rootPartsListAttribute?.getLocal()).deep.equal([EndpointNumber(1), EndpointNumber(11)]);

            const aggregatorPartsListAttribute = attributes.get(
                attributePathToId({
                    endpointId: EndpointNumber(1),
                    clusterId: DescriptorCluster.id,
                    attributeId: DescriptorCluster.attributes.partsList.id,
                }),
            ) as AttributeServer<EndpointNumber[]>;
            expect(aggregatorPartsListAttribute?.getLocal()).deep.equal([EndpointNumber(11)]);

            const aggregatorDeviceTypeListAttribute = attributes.get(
                attributePathToId({
                    endpointId: EndpointNumber(1),
                    clusterId: DescriptorCluster.id,
                    attributeId: DescriptorCluster.attributes.deviceTypeList.id,
                }),
            ) as AttributeServer<EndpointNumber[]>;
            expect(aggregatorDeviceTypeListAttribute?.getLocal()).deep.equal([
                {
                    deviceType: DeviceTypeId(DeviceTypes.AGGREGATOR.code),
                    revision: 1,
                },
            ]);

            const devicePartsListAttribute = attributes.get(
                attributePathToId({
                    endpointId: EndpointNumber(11),
                    clusterId: DescriptorCluster.id,
                    attributeId: DescriptorCluster.attributes.partsList.id,
                }),
            ) as AttributeServer<EndpointNumber[]>;
            expect(devicePartsListAttribute?.getLocal()).deep.equal([]);

            const deviceTypeListAttribute = attributes.get(
                attributePathToId({
                    endpointId: EndpointNumber(11),
                    clusterId: DescriptorCluster.id,
                    attributeId: DescriptorCluster.attributes.deviceTypeList.id,
                }),
            ) as AttributeServer<EndpointNumber[]>;
            expect(deviceTypeListAttribute?.getLocal()).deep.equal([
                {
                    deviceType: DeviceTypeId(DeviceTypes.ON_OFF_LIGHT.code),
                    revision: 2,
                },
                {
                    deviceType: DeviceTypeId(DeviceTypes.BRIDGED_NODE.code),
                    revision: 1,
                },
            ]);

            expect(attributePaths.length).equal(179);
            expect(commandPaths.length).equal(38);
            expect(eventPaths.length).equal(7);
        });

        it("Device Structure with one aggregator and two Light endpoints and defined endpoint IDs", async () => {
            const rootEndpoint = new RootEndpoint();
            await rootEndpoint.construction;
            await addRequiredRootClusters(rootEndpoint);

            const aggregator = await Aggregator.create([], { endpointId: EndpointNumber(1) });

            const onoffLightDevice11 = await OnOffLightDevice.create(undefined, { endpointId: EndpointNumber(11) });
            const onoffLightDevice12 = await OnOffLightDevice.create(undefined, { endpointId: EndpointNumber(12) });

            await aggregator.addBridgedDevice(onoffLightDevice11, {
                nodeLabel: "Socket 1",
                reachable: true,
            });
            await aggregator.addBridgedDevice(onoffLightDevice12, {
                nodeLabel: "Socket 2",
                reachable: true,
            });
            await rootEndpoint.addChildEndpoint(aggregator);

            await rootEndpoint.updatePartsList();
            const endpointStructure = new InteractionEndpointStructure();
            await endpointStructure.initializeFromEndpoint(rootEndpoint);
            const { endpoints, attributes, attributePaths, commandPaths, eventPaths } = endpointStructure;

            expect(endpoints.size).equal(4);
            expect(endpoints.get(EndpointNumber(0))?.getAllClusterServers().length).equal(9);
            expect(endpoints.get(EndpointNumber(0))?.hasClusterServer(DescriptorCluster)).ok;
            expect(endpoints.get(EndpointNumber(0))?.hasClusterServer(BasicInformationCluster)).ok;
            expect(endpoints.get(EndpointNumber(0))?.hasClusterServer(OperationalCredentialsCluster)).ok;
            expect(endpoints.get(EndpointNumber(0))?.hasClusterServer(GeneralCommissioning.Cluster)).ok;
            expect(endpoints.get(EndpointNumber(0))?.hasClusterServer(NetworkCommissioning.Complete)).ok;
            expect(endpoints.get(EndpointNumber(0))?.hasClusterServer(AccessControlCluster)).ok;
            expect(endpoints.get(EndpointNumber(0))?.hasClusterServer(AdministratorCommissioning.Cluster)).ok;
            expect(endpoints.get(EndpointNumber(0))?.hasClusterServer(GroupKeyManagementCluster)).ok;
            expect(endpoints.get(EndpointNumber(0))?.hasClusterServer(GeneralCommissioning.Cluster)).ok;

            expect(endpoints.get(EndpointNumber(1))?.getAllClusterServers().length).equal(1);
            expect(endpoints.get(EndpointNumber(1))?.hasClusterServer(DescriptorCluster)).ok;

            expect(endpoints.get(EndpointNumber(11))?.getAllClusterServers().length).equal(7);
            expect(endpoints.get(EndpointNumber(11))?.hasClusterServer(DescriptorCluster)).ok;
            expect(endpoints.get(EndpointNumber(11))?.hasClusterServer(IdentifyCluster)).ok;
            expect(endpoints.get(EndpointNumber(11))?.hasClusterServer(GroupsCluster)).ok;
            expect(endpoints.get(EndpointNumber(11))?.hasClusterServer(ScenesCluster)).ok;
            expect(endpoints.get(EndpointNumber(11))?.hasClusterServer(BridgedDeviceBasicInformationCluster)).ok;
            expect(endpoints.get(EndpointNumber(11))?.hasClusterServer(OnOffCluster)).ok;
            expect(endpoints.get(EndpointNumber(11))?.hasClusterServer(BindingCluster)).ok;

            expect(endpoints.get(EndpointNumber(12))?.getAllClusterServers().length).equal(7);
            expect(endpoints.get(EndpointNumber(12))?.hasClusterServer(DescriptorCluster)).ok;
            expect(endpoints.get(EndpointNumber(12))?.hasClusterServer(IdentifyCluster)).ok;
            expect(endpoints.get(EndpointNumber(12))?.hasClusterServer(GroupsCluster)).ok;
            expect(endpoints.get(EndpointNumber(12))?.hasClusterServer(ScenesCluster)).ok;
            expect(endpoints.get(EndpointNumber(12))?.hasClusterServer(BridgedDeviceBasicInformationCluster)).ok;
            expect(endpoints.get(EndpointNumber(12))?.hasClusterServer(OnOffCluster)).ok;
            expect(endpoints.get(EndpointNumber(12))?.hasClusterServer(BindingCluster)).ok;

            const rootPartsListAttribute = attributes.get(
                attributePathToId({
                    endpointId: EndpointNumber(0),
                    clusterId: DescriptorCluster.id,
                    attributeId: DescriptorCluster.attributes.partsList.id,
                }),
            ) as AttributeServer<EndpointNumber[]>;
            expect(rootPartsListAttribute?.getLocal()).deep.equal([
                EndpointNumber(1),
                EndpointNumber(11),
                EndpointNumber(12),
            ]);

            const aggregatorPartsListAttribute = attributes.get(
                attributePathToId({
                    endpointId: EndpointNumber(1),
                    clusterId: DescriptorCluster.id,
                    attributeId: DescriptorCluster.attributes.partsList.id,
                }),
            ) as AttributeServer<EndpointNumber[]>;
            expect(aggregatorPartsListAttribute?.getLocal()).deep.equal([EndpointNumber(11), EndpointNumber(12)]);

            const aggregatorDeviceTypeListAttribute = attributes.get(
                attributePathToId({
                    endpointId: EndpointNumber(1),
                    clusterId: DescriptorCluster.id,
                    attributeId: DescriptorCluster.attributes.deviceTypeList.id,
                }),
            ) as AttributeServer<EndpointNumber[]>;
            expect(aggregatorDeviceTypeListAttribute?.getLocal()).deep.equal([
                {
                    deviceType: DeviceTypeId(DeviceTypes.AGGREGATOR.code),
                    revision: 1,
                },
            ]);

            const devicePartsListAttribute = attributes.get(
                attributePathToId({
                    endpointId: EndpointNumber(11),
                    clusterId: DescriptorCluster.id,
                    attributeId: DescriptorCluster.attributes.partsList.id,
                }),
            ) as AttributeServer<EndpointNumber[]>;
            expect(devicePartsListAttribute?.getLocal()).deep.equal([]);

            const deviceTypeListAttribute = attributes.get(
                attributePathToId({
                    endpointId: EndpointNumber(11),
                    clusterId: DescriptorCluster.id,
                    attributeId: DescriptorCluster.attributes.deviceTypeList.id,
                }),
            ) as AttributeServer<EndpointNumber[]>;
            expect(deviceTypeListAttribute?.getLocal()).deep.equal([
                {
                    deviceType: DeviceTypeId(DeviceTypes.ON_OFF_LIGHT.code),
                    revision: 2,
                },
                {
                    deviceType: DeviceTypeId(DeviceTypes.BRIDGED_NODE.code),
                    revision: 1,
                },
            ]);

            expect(attributePaths.length).equal(238);
            expect(commandPaths.length).equal(58);
            expect(eventPaths.length).equal(8);
        });

        it("Device Structure with two aggregators and two Light endpoints and defined endpoint IDs", async () => {
            const rootEndpoint = new RootEndpoint();
            await rootEndpoint.construction;
            await addRequiredRootClusters(rootEndpoint);

            const aggregator1 = await Aggregator.create([], { endpointId: EndpointNumber(1) });
            await aggregator1.addClusterServer(
                ClusterServer(
                    FixedLabelCluster,
                    {
                        labelList: [{ label: "bridge", value: "Type A" }],
                    },
                    {},
                ),
            );

            const onoffLightDevice11 = await OnOffLightDevice.create(undefined, { endpointId: EndpointNumber(11) });
            const onoffLightDevice12 = await OnOffLightDevice.create(undefined, { endpointId: EndpointNumber(12) });

            await aggregator1.addBridgedDevice(onoffLightDevice11, {
                nodeLabel: "Socket 1-1",
                reachable: true,
            });
            await aggregator1.addBridgedDevice(onoffLightDevice12, {
                nodeLabel: "Socket 1-2",
                reachable: true,
            });
            await rootEndpoint.addChildEndpoint(aggregator1);

            const aggregator2 = await Aggregator.create([], { endpointId: EndpointNumber(2) });
            await aggregator2.addClusterServer(
                ClusterServer(
                    FixedLabelCluster,
                    {
                        labelList: [{ label: "bridge", value: "Type B" }],
                    },
                    {},
                ),
            );

            const onoffLightDevice21 = await OnOffLightDevice.create(undefined, { endpointId: EndpointNumber(21) });
            const onoffLightDevice22 = await OnOffLightDevice.create(undefined, { endpointId: EndpointNumber(22) });

            await aggregator2.addBridgedDevice(onoffLightDevice21, {
                nodeLabel: "Socket 2-1",
                reachable: true,
            });
            await aggregator2.addBridgedDevice(onoffLightDevice22, {
                nodeLabel: "Socket 2-2",
                reachable: true,
            });
            await rootEndpoint.addChildEndpoint(aggregator2);

            await rootEndpoint.updatePartsList();
            const endpointStructure = new InteractionEndpointStructure();
            await endpointStructure.initializeFromEndpoint(rootEndpoint);
            const { endpoints, attributes, attributePaths, commandPaths, eventPaths } = endpointStructure;

            expect(endpoints.size).equal(7);
            expect(endpoints.get(EndpointNumber(0))?.getAllClusterServers().length).equal(9);
            expect(endpoints.get(EndpointNumber(0))?.hasClusterServer(DescriptorCluster)).ok;
            expect(endpoints.get(EndpointNumber(0))?.hasClusterServer(BasicInformationCluster)).ok;
            expect(endpoints.get(EndpointNumber(0))?.hasClusterServer(OperationalCredentialsCluster)).ok;
            expect(endpoints.get(EndpointNumber(0))?.hasClusterServer(GeneralCommissioning.Cluster)).ok;
            expect(endpoints.get(EndpointNumber(0))?.hasClusterServer(NetworkCommissioning.Complete)).ok;
            expect(endpoints.get(EndpointNumber(0))?.hasClusterServer(AccessControlCluster)).ok;
            expect(endpoints.get(EndpointNumber(0))?.hasClusterServer(AdministratorCommissioning.Cluster)).ok;
            expect(endpoints.get(EndpointNumber(0))?.hasClusterServer(GroupKeyManagementCluster)).ok;
            expect(endpoints.get(EndpointNumber(0))?.hasClusterServer(GeneralCommissioning.Cluster)).ok;

            expect(endpoints.get(EndpointNumber(1))?.getAllClusterServers().length).equal(2);
            expect(endpoints.get(EndpointNumber(1))?.hasClusterServer(DescriptorCluster)).ok;
            expect(endpoints.get(EndpointNumber(1))?.hasClusterServer(FixedLabelCluster)).ok;

            expect(endpoints.get(EndpointNumber(11))?.getAllClusterServers().length).equal(7);
            expect(endpoints.get(EndpointNumber(11))?.hasClusterServer(DescriptorCluster)).ok;
            expect(endpoints.get(EndpointNumber(11))?.hasClusterServer(IdentifyCluster)).ok;
            expect(endpoints.get(EndpointNumber(11))?.hasClusterServer(GroupsCluster)).ok;
            expect(endpoints.get(EndpointNumber(11))?.hasClusterServer(ScenesCluster)).ok;
            expect(endpoints.get(EndpointNumber(11))?.hasClusterServer(BridgedDeviceBasicInformationCluster)).ok;
            expect(endpoints.get(EndpointNumber(11))?.hasClusterServer(OnOffCluster)).ok;
            expect(endpoints.get(EndpointNumber(11))?.hasClusterServer(BindingCluster)).ok;

            expect(endpoints.get(EndpointNumber(12))?.getAllClusterServers().length).equal(7);
            expect(endpoints.get(EndpointNumber(12))?.hasClusterServer(DescriptorCluster)).ok;
            expect(endpoints.get(EndpointNumber(12))?.hasClusterServer(IdentifyCluster)).ok;
            expect(endpoints.get(EndpointNumber(12))?.hasClusterServer(GroupsCluster)).ok;
            expect(endpoints.get(EndpointNumber(12))?.hasClusterServer(ScenesCluster)).ok;
            expect(endpoints.get(EndpointNumber(12))?.hasClusterServer(BridgedDeviceBasicInformationCluster)).ok;
            expect(endpoints.get(EndpointNumber(12))?.hasClusterServer(OnOffCluster)).ok;
            expect(endpoints.get(EndpointNumber(12))?.hasClusterServer(BindingCluster)).ok;

            expect(endpoints.get(EndpointNumber(2))?.getAllClusterServers().length).equal(2);
            expect(endpoints.get(EndpointNumber(2))?.hasClusterServer(DescriptorCluster)).ok;
            expect(endpoints.get(EndpointNumber(2))?.hasClusterServer(FixedLabelCluster)).ok;

            expect(endpoints.get(EndpointNumber(21))?.getAllClusterServers().length).equal(7);
            expect(endpoints.get(EndpointNumber(21))?.hasClusterServer(DescriptorCluster)).ok;
            expect(endpoints.get(EndpointNumber(21))?.hasClusterServer(IdentifyCluster)).ok;
            expect(endpoints.get(EndpointNumber(21))?.hasClusterServer(GroupsCluster)).ok;
            expect(endpoints.get(EndpointNumber(21))?.hasClusterServer(ScenesCluster)).ok;
            expect(endpoints.get(EndpointNumber(21))?.hasClusterServer(BridgedDeviceBasicInformationCluster)).ok;
            expect(endpoints.get(EndpointNumber(21))?.hasClusterServer(OnOffCluster)).ok;
            expect(endpoints.get(EndpointNumber(21))?.hasClusterServer(BindingCluster)).ok;

            expect(endpoints.get(EndpointNumber(22))?.getAllClusterServers().length).equal(7);
            expect(endpoints.get(EndpointNumber(22))?.hasClusterServer(DescriptorCluster)).ok;
            expect(endpoints.get(EndpointNumber(22))?.hasClusterServer(IdentifyCluster)).ok;
            expect(endpoints.get(EndpointNumber(22))?.hasClusterServer(GroupsCluster)).ok;
            expect(endpoints.get(EndpointNumber(22))?.hasClusterServer(ScenesCluster)).ok;
            expect(endpoints.get(EndpointNumber(22))?.hasClusterServer(BridgedDeviceBasicInformationCluster)).ok;
            expect(endpoints.get(EndpointNumber(22))?.hasClusterServer(OnOffCluster)).ok;
            expect(endpoints.get(EndpointNumber(22))?.hasClusterServer(BindingCluster)).ok;

            const aggregator1PartsListAttribute = attributes.get(
                attributePathToId({
                    endpointId: EndpointNumber(1),
                    clusterId: DescriptorCluster.id,
                    attributeId: DescriptorCluster.attributes.partsList.id,
                }),
            ) as AttributeServer<EndpointNumber[]>;
            expect(aggregator1PartsListAttribute?.getLocal()).deep.equal([EndpointNumber(11), EndpointNumber(12)]);

            const aggregator2PartsListAttribute = attributes.get(
                attributePathToId({
                    endpointId: EndpointNumber(2),
                    clusterId: DescriptorCluster.id,
                    attributeId: DescriptorCluster.attributes.partsList.id,
                }),
            ) as AttributeServer<EndpointNumber[]>;
            expect(aggregator2PartsListAttribute?.getLocal()).deep.equal([EndpointNumber(21), EndpointNumber(22)]);

            const rootPartsListAttribute = attributes.get(
                attributePathToId({
                    endpointId: EndpointNumber(0),
                    clusterId: DescriptorCluster.id,
                    attributeId: DescriptorCluster.attributes.partsList.id,
                }),
            ) as AttributeServer<EndpointNumber[]>;
            expect(rootPartsListAttribute?.getLocal()).deep.equal([
                EndpointNumber(1),
                EndpointNumber(11),
                EndpointNumber(12),
                EndpointNumber(2),
                EndpointNumber(21),
                EndpointNumber(22),
            ]);

            expect(attributePaths.length).equal(380);
            expect(commandPaths.length).equal(98);
            expect(eventPaths.length).equal(10);
        });

        it("Device Structure with two aggregators and two Light endpoints and all auto-assigned endpoint IDs", async () => {
            const node = await commissioningServer();

            const aggregator1 = await Aggregator.create();
            await aggregator1.addClusterServer(
                ClusterServer(
                    FixedLabelCluster,
                    {
                        labelList: [{ label: "bridge", value: "Type A" }],
                    },
                    {},
                ),
            );

            const onoffLightDevice11 = await OnOffLightDevice.create();
            const onoffLightDevice12 = await OnOffLightDevice.create();

            await aggregator1.addBridgedDevice(onoffLightDevice11, {
                nodeLabel: "Socket 1-1",
                reachable: true,
            });
            await aggregator1.addBridgedDevice(onoffLightDevice12, {
                nodeLabel: "Socket 1-2",
                reachable: true,
            });
            await node.addDevice(aggregator1);

            const aggregator2 = await Aggregator.create();
            await aggregator2.addClusterServer(
                ClusterServer(
                    FixedLabelCluster,
                    {
                        labelList: [{ label: "bridge", value: "Type B" }],
                    },
                    {},
                ),
            );

            const onoffLightDevice21 = await OnOffLightDevice.create();
            const onoffLightDevice22 = await OnOffLightDevice.create();

            await aggregator2.addBridgedDevice(onoffLightDevice21, {
                nodeLabel: "Socket 2-1",
                reachable: true,
            });
            await aggregator2.addBridgedDevice(onoffLightDevice22, {
                nodeLabel: "Socket 2-2",
                reachable: true,
            });
            await node.addDevice(aggregator2);

            await node.assignEndpointIds();
            expect(node.getNextEndpointId(false)).equal(7);

            const rootEndpoint = node.getRootEndpoint();
            await rootEndpoint.updatePartsList();
            const endpointStructure = new InteractionEndpointStructure();
            await endpointStructure.initializeFromEndpoint(rootEndpoint);
            const { endpoints, attributes, attributePaths, commandPaths, eventPaths } = endpointStructure;

            expect(endpoints.size).equal(7);
            expect(endpoints.get(EndpointNumber(0))?.getAllClusterServers().length).equal(9);
            expect(endpoints.get(EndpointNumber(0))?.hasClusterServer(DescriptorCluster)).ok;
            expect(endpoints.get(EndpointNumber(0))?.hasClusterServer(BasicInformationCluster)).ok;
            expect(endpoints.get(EndpointNumber(0))?.hasClusterServer(OperationalCredentialsCluster)).ok;
            expect(endpoints.get(EndpointNumber(0))?.hasClusterServer(GeneralCommissioning.Cluster)).ok;
            expect(endpoints.get(EndpointNumber(0))?.hasClusterServer(NetworkCommissioning.Complete)).ok;
            expect(endpoints.get(EndpointNumber(0))?.hasClusterServer(AccessControlCluster)).ok;
            expect(endpoints.get(EndpointNumber(0))?.hasClusterServer(AdministratorCommissioning.Cluster)).ok;
            expect(endpoints.get(EndpointNumber(0))?.hasClusterServer(GroupKeyManagementCluster)).ok;
            expect(endpoints.get(EndpointNumber(0))?.hasClusterServer(GeneralCommissioning.Cluster)).ok;

            expect(endpoints.get(EndpointNumber(1))?.getAllClusterServers().length).equal(2);
            expect(endpoints.get(EndpointNumber(1))?.hasClusterServer(DescriptorCluster)).ok;
            expect(endpoints.get(EndpointNumber(1))?.hasClusterServer(FixedLabelCluster)).ok;

            expect(endpoints.get(EndpointNumber(2))?.getAllClusterServers().length).equal(7);
            expect(endpoints.get(EndpointNumber(2))?.hasClusterServer(DescriptorCluster)).ok;
            expect(endpoints.get(EndpointNumber(2))?.hasClusterServer(IdentifyCluster)).ok;
            expect(endpoints.get(EndpointNumber(2))?.hasClusterServer(GroupsCluster)).ok;
            expect(endpoints.get(EndpointNumber(2))?.hasClusterServer(ScenesCluster)).ok;
            expect(endpoints.get(EndpointNumber(2))?.hasClusterServer(BridgedDeviceBasicInformationCluster)).ok;
            expect(endpoints.get(EndpointNumber(2))?.hasClusterServer(OnOffCluster)).ok;
            expect(endpoints.get(EndpointNumber(2))?.hasClusterServer(BindingCluster)).ok;

            expect(endpoints.get(EndpointNumber(3))?.getAllClusterServers().length).equal(7);
            expect(endpoints.get(EndpointNumber(3))?.hasClusterServer(DescriptorCluster)).ok;
            expect(endpoints.get(EndpointNumber(3))?.hasClusterServer(IdentifyCluster)).ok;
            expect(endpoints.get(EndpointNumber(3))?.hasClusterServer(GroupsCluster)).ok;
            expect(endpoints.get(EndpointNumber(3))?.hasClusterServer(ScenesCluster)).ok;
            expect(endpoints.get(EndpointNumber(3))?.hasClusterServer(BridgedDeviceBasicInformationCluster)).ok;
            expect(endpoints.get(EndpointNumber(3))?.hasClusterServer(OnOffCluster)).ok;
            expect(endpoints.get(EndpointNumber(3))?.hasClusterServer(BindingCluster)).ok;

            expect(endpoints.get(EndpointNumber(4))?.getAllClusterServers().length).equal(2);
            expect(endpoints.get(EndpointNumber(4))?.hasClusterServer(DescriptorCluster)).ok;
            expect(endpoints.get(EndpointNumber(4))?.hasClusterServer(FixedLabelCluster)).ok;

            expect(endpoints.get(EndpointNumber(5))?.getAllClusterServers().length).equal(7);
            expect(endpoints.get(EndpointNumber(5))?.hasClusterServer(DescriptorCluster)).ok;
            expect(endpoints.get(EndpointNumber(5))?.hasClusterServer(IdentifyCluster)).ok;
            expect(endpoints.get(EndpointNumber(5))?.hasClusterServer(GroupsCluster)).ok;
            expect(endpoints.get(EndpointNumber(5))?.hasClusterServer(ScenesCluster)).ok;
            expect(endpoints.get(EndpointNumber(5))?.hasClusterServer(BridgedDeviceBasicInformationCluster)).ok;
            expect(endpoints.get(EndpointNumber(5))?.hasClusterServer(OnOffCluster)).ok;
            expect(endpoints.get(EndpointNumber(5))?.hasClusterServer(BindingCluster)).ok;

            expect(endpoints.get(EndpointNumber(6))?.getAllClusterServers().length).equal(7);
            expect(endpoints.get(EndpointNumber(6))?.hasClusterServer(DescriptorCluster)).ok;
            expect(endpoints.get(EndpointNumber(6))?.hasClusterServer(IdentifyCluster)).ok;
            expect(endpoints.get(EndpointNumber(6))?.hasClusterServer(GroupsCluster)).ok;
            expect(endpoints.get(EndpointNumber(6))?.hasClusterServer(ScenesCluster)).ok;
            expect(endpoints.get(EndpointNumber(6))?.hasClusterServer(BridgedDeviceBasicInformationCluster)).ok;
            expect(endpoints.get(EndpointNumber(6))?.hasClusterServer(OnOffCluster)).ok;
            expect(endpoints.get(EndpointNumber(6))?.hasClusterServer(BindingCluster)).ok;

            const aggregator1PartsListAttribute = attributes.get(
                attributePathToId({
                    endpointId: EndpointNumber(1),
                    clusterId: DescriptorCluster.id,
                    attributeId: DescriptorCluster.attributes.partsList.id,
                }),
            ) as AttributeServer<EndpointNumber[]>;
            expect(aggregator1PartsListAttribute?.getLocal()).deep.equal([EndpointNumber(2), EndpointNumber(3)]);

            const aggregator2PartsListAttribute = attributes.get(
                attributePathToId({
                    endpointId: EndpointNumber(4),
                    clusterId: DescriptorCluster.id,
                    attributeId: DescriptorCluster.attributes.partsList.id,
                }),
            ) as AttributeServer<EndpointNumber[]>;
            expect(aggregator2PartsListAttribute?.getLocal()).deep.equal([EndpointNumber(5), EndpointNumber(6)]);

            const rootPartsListAttribute = attributes.get(
                attributePathToId({
                    endpointId: EndpointNumber(0),
                    clusterId: DescriptorCluster.id,
                    attributeId: DescriptorCluster.attributes.partsList.id,
                }),
            ) as AttributeServer<EndpointNumber[]>;
            expect(rootPartsListAttribute?.getLocal()).deep.equal([
                EndpointNumber(1),
                EndpointNumber(2),
                EndpointNumber(3),
                EndpointNumber(4),
                EndpointNumber(5),
                EndpointNumber(6),
            ]);

            expect(attributePaths.length).equal(380);
            expect(commandPaths.length).equal(98);
            expect(eventPaths.length).equal(10);
        });

        it("Device Structure with two aggregators and three Light/Composed endpoints and all partly auto-assigned endpoint IDs", async () => {
            const node = await commissioningServer();

            const aggregator1 = await Aggregator.create([], { endpointId: EndpointNumber(37) });
            await aggregator1.addClusterServer(
                ClusterServer(
                    FixedLabelCluster,
                    {
                        labelList: [{ label: "bridge", value: "Type A" }],
                    },
                    {},
                ),
            );

            const onoffLightDevice11 = await OnOffLightDevice.create(undefined, { endpointId: EndpointNumber(3) });
            const onoffLightDevice12 = await OnOffLightDevice.create();

            await aggregator1.addBridgedDevice(onoffLightDevice11, {
                nodeLabel: "Socket 1-1",
                reachable: true,
            });
            await aggregator1.addBridgedDevice(onoffLightDevice12, {
                nodeLabel: "Socket 1-2",
                reachable: true,
            });
            await node.addDevice(aggregator1);

            const aggregator2 = await Aggregator.create();
            await aggregator2.addClusterServer(
                ClusterServer(
                    FixedLabelCluster,
                    {
                        labelList: [{ label: "bridge", value: "Type B" }],
                    },
                    {},
                ),
            );

            const onoffLightDevice21 = await OnOffLightDevice.create();
            const onoffLightDevice22 = await OnOffLightDevice.create(undefined, { endpointId: EndpointNumber(18) });

            await aggregator2.addBridgedDevice(onoffLightDevice21, {
                nodeLabel: "Socket 2-1",
                serialNumber: "12345678",
                reachable: true,
            });
            await aggregator2.addBridgedDevice(onoffLightDevice22, {
                nodeLabel: "Socket 2-2",
                reachable: true,
            });

            const composedDevice = await ComposedDevice.create(DeviceTypes.ON_OFF_LIGHT, [
                await OnOffLightDevice.create(undefined, { uniqueStorageKey: "COMPOSED.SUB1" }),
                await OnOffPluginUnitDevice.create(),
            ]);
            await aggregator2.addBridgedDevice(composedDevice, {
                nodeLabel: "Composed 2-3",
                uniqueId: "COMPOSED2",
                reachable: true,
            });

            await node.addDevice(aggregator2);

            await node.assignEndpointIds();
            expect(node.getNextEndpointId(false)).equal(44);

            const rootEndpoint = node.getRootEndpoint();
            await rootEndpoint.updatePartsList();
            const endpointStructure = new InteractionEndpointStructure();
            await endpointStructure.initializeFromEndpoint(rootEndpoint);
            const { endpoints, attributes, attributePaths, commandPaths, eventPaths } = endpointStructure;

            expect(endpoints.size).equal(10);
            expect(endpoints.get(EndpointNumber(0))?.getAllClusterServers().length).equal(9);
            expect(endpoints.get(EndpointNumber(0))?.hasClusterServer(DescriptorCluster)).ok;
            expect(endpoints.get(EndpointNumber(0))?.hasClusterServer(BasicInformationCluster)).ok;
            expect(endpoints.get(EndpointNumber(0))?.hasClusterServer(OperationalCredentialsCluster)).ok;
            expect(endpoints.get(EndpointNumber(0))?.hasClusterServer(GeneralCommissioning.Cluster)).ok;
            expect(endpoints.get(EndpointNumber(0))?.hasClusterServer(NetworkCommissioning.Complete)).ok;
            expect(endpoints.get(EndpointNumber(0))?.hasClusterServer(AccessControlCluster)).ok;
            expect(endpoints.get(EndpointNumber(0))?.hasClusterServer(AdministratorCommissioning.Cluster)).ok;
            expect(endpoints.get(EndpointNumber(0))?.hasClusterServer(GroupKeyManagementCluster)).ok;
            expect(endpoints.get(EndpointNumber(0))?.hasClusterServer(GeneralCommissioning.Cluster)).ok;

            expect(endpoints.get(EndpointNumber(37))?.getAllClusterServers().length).equal(2);
            expect(endpoints.get(EndpointNumber(37))?.hasClusterServer(DescriptorCluster)).ok;
            expect(endpoints.get(EndpointNumber(37))?.hasClusterServer(FixedLabelCluster)).ok;

            expect(endpoints.get(EndpointNumber(3))?.getAllClusterServers().length).equal(7);
            expect(endpoints.get(EndpointNumber(3))?.hasClusterServer(DescriptorCluster)).ok;
            expect(endpoints.get(EndpointNumber(3))?.hasClusterServer(IdentifyCluster)).ok;
            expect(endpoints.get(EndpointNumber(3))?.hasClusterServer(GroupsCluster)).ok;
            expect(endpoints.get(EndpointNumber(3))?.hasClusterServer(ScenesCluster)).ok;
            expect(endpoints.get(EndpointNumber(3))?.hasClusterServer(BridgedDeviceBasicInformationCluster)).ok;
            expect(endpoints.get(EndpointNumber(3))?.hasClusterServer(OnOffCluster)).ok;
            expect(endpoints.get(EndpointNumber(3))?.hasClusterServer(BindingCluster)).ok;

            expect(endpoints.get(EndpointNumber(38))?.getAllClusterServers().length).equal(7);
            expect(endpoints.get(EndpointNumber(38))?.hasClusterServer(DescriptorCluster)).ok;
            expect(endpoints.get(EndpointNumber(38))?.hasClusterServer(IdentifyCluster)).ok;
            expect(endpoints.get(EndpointNumber(38))?.hasClusterServer(GroupsCluster)).ok;
            expect(endpoints.get(EndpointNumber(38))?.hasClusterServer(ScenesCluster)).ok;
            expect(endpoints.get(EndpointNumber(38))?.hasClusterServer(BridgedDeviceBasicInformationCluster)).ok;
            expect(endpoints.get(EndpointNumber(38))?.hasClusterServer(OnOffCluster)).ok;
            expect(endpoints.get(EndpointNumber(38))?.hasClusterServer(BindingCluster)).ok;

            expect(endpoints.get(EndpointNumber(39))?.getAllClusterServers().length).equal(2);
            expect(endpoints.get(EndpointNumber(39))?.hasClusterServer(DescriptorCluster)).ok;
            expect(endpoints.get(EndpointNumber(39))?.hasClusterServer(FixedLabelCluster)).ok;

            expect(endpoints.get(EndpointNumber(40))?.getAllClusterServers().length).equal(7);
            expect(endpoints.get(EndpointNumber(40))?.hasClusterServer(DescriptorCluster)).ok;
            expect(endpoints.get(EndpointNumber(40))?.hasClusterServer(IdentifyCluster)).ok;
            expect(endpoints.get(EndpointNumber(40))?.hasClusterServer(GroupsCluster)).ok;
            expect(endpoints.get(EndpointNumber(40))?.hasClusterServer(ScenesCluster)).ok;
            expect(endpoints.get(EndpointNumber(40))?.hasClusterServer(BridgedDeviceBasicInformationCluster)).ok;
            expect(endpoints.get(EndpointNumber(40))?.hasClusterServer(OnOffCluster)).ok;
            expect(endpoints.get(EndpointNumber(40))?.hasClusterServer(BindingCluster)).ok;

            expect(endpoints.get(EndpointNumber(18))?.getAllClusterServers().length).equal(7);
            expect(endpoints.get(EndpointNumber(18))?.hasClusterServer(DescriptorCluster)).ok;
            expect(endpoints.get(EndpointNumber(18))?.hasClusterServer(IdentifyCluster)).ok;
            expect(endpoints.get(EndpointNumber(18))?.hasClusterServer(GroupsCluster)).ok;
            expect(endpoints.get(EndpointNumber(18))?.hasClusterServer(ScenesCluster)).ok;
            expect(endpoints.get(EndpointNumber(18))?.hasClusterServer(BridgedDeviceBasicInformationCluster)).ok;
            expect(endpoints.get(EndpointNumber(18))?.hasClusterServer(OnOffCluster)).ok;
            expect(endpoints.get(EndpointNumber(18))?.hasClusterServer(BindingCluster)).ok;

            expect(endpoints.get(EndpointNumber(41))?.getAllClusterServers().length).equal(2);
            expect(endpoints.get(EndpointNumber(41))?.hasClusterServer(DescriptorCluster)).ok;
            expect(endpoints.get(EndpointNumber(41))?.hasClusterServer(BridgedDeviceBasicInformationCluster)).ok;

            expect(endpoints.get(EndpointNumber(42))?.getAllClusterServers().length).equal(6);
            expect(endpoints.get(EndpointNumber(42))?.hasClusterServer(DescriptorCluster)).ok;
            expect(endpoints.get(EndpointNumber(42))?.hasClusterServer(IdentifyCluster)).ok;
            expect(endpoints.get(EndpointNumber(42))?.hasClusterServer(GroupsCluster)).ok;
            expect(endpoints.get(EndpointNumber(42))?.hasClusterServer(ScenesCluster)).ok;
            expect(endpoints.get(EndpointNumber(42))?.hasClusterServer(OnOffCluster)).ok;
            expect(endpoints.get(EndpointNumber(42))?.hasClusterServer(BindingCluster)).ok;

            expect(endpoints.get(EndpointNumber(43))?.getAllClusterServers().length).equal(6);
            expect(endpoints.get(EndpointNumber(43))?.hasClusterServer(DescriptorCluster)).ok;
            expect(endpoints.get(EndpointNumber(43))?.hasClusterServer(IdentifyCluster)).ok;
            expect(endpoints.get(EndpointNumber(43))?.hasClusterServer(GroupsCluster)).ok;
            expect(endpoints.get(EndpointNumber(43))?.hasClusterServer(ScenesCluster)).ok;
            expect(endpoints.get(EndpointNumber(43))?.hasClusterServer(OnOffCluster)).ok;
            expect(endpoints.get(EndpointNumber(43))?.hasClusterServer(BindingCluster)).ok;

            const aggregator1PartsListAttribute = attributes.get(
                attributePathToId({
                    endpointId: EndpointNumber(37),
                    clusterId: DescriptorCluster.id,
                    attributeId: DescriptorCluster.attributes.partsList.id,
                }),
            ) as AttributeServer<EndpointNumber[]>;
            expect(aggregator1PartsListAttribute?.getLocal()).deep.equal([EndpointNumber(3), EndpointNumber(38)]);

            const aggregator2PartsListAttribute = attributes.get(
                attributePathToId({
                    endpointId: EndpointNumber(39),
                    clusterId: DescriptorCluster.id,
                    attributeId: DescriptorCluster.attributes.partsList.id,
                }),
            ) as AttributeServer<EndpointNumber[]>;
            expect(aggregator2PartsListAttribute?.getLocal()).deep.equal([
                EndpointNumber(40),
                EndpointNumber(18),
                EndpointNumber(41),
                EndpointNumber(42),
                EndpointNumber(43),
            ]);

            const aggregator2PartsListAttribute2 = attributes.get(
                attributePathToId({
                    endpointId: EndpointNumber(41),
                    clusterId: DescriptorCluster.id,
                    attributeId: DescriptorCluster.attributes.partsList.id,
                }),
            ) as AttributeServer<EndpointNumber[]>;
            expect(aggregator2PartsListAttribute2?.getLocal()).deep.equal([EndpointNumber(42), EndpointNumber(43)]);

            const rootPartsListAttribute = attributes.get(
                attributePathToId({
                    endpointId: EndpointNumber(0),
                    clusterId: DescriptorCluster.id,
                    attributeId: DescriptorCluster.attributes.partsList.id,
                }),
            ) as AttributeServer<EndpointNumber[]>;
            expect(rootPartsListAttribute?.getLocal()).deep.equal([
                EndpointNumber(37),
                EndpointNumber(3),
                EndpointNumber(38),
                EndpointNumber(39),
                EndpointNumber(40),
                EndpointNumber(18),
                EndpointNumber(41),
                EndpointNumber(42),
                EndpointNumber(43),
            ]);

            expect(endpointStorage.get("serial_node-matter-0000-index_0-index_1")).equal(38);
            expect(endpointStorage.get("serial_node-matter-0000-index_1-unique_COMPOSED2-custom_COMPOSED.SUB1")).equal(
                42,
            );
            expect(endpointStorage.get("serial_node-matter-0000-index_1-unique_COMPOSED2-index_1")).equal(43);

            expect(attributePaths.length).equal(502);
            expect(commandPaths.length).equal(138);
            expect(eventPaths.length).equal(11);
        });

        it("Device Structure with two aggregators and three Light/Composed endpoints and all partly auto-assigned endpoint IDs and removing adding devices", async () => {
            const node = await commissioningServer({
                values: { "serial_node-matter-0000-index_0-custom_3333": 3 },
            });

            const aggregator1 = await Aggregator.create([], { endpointId: EndpointNumber(37) });
            await aggregator1.addClusterServer(
                ClusterServer(
                    FixedLabelCluster,
                    {
                        labelList: [{ label: "bridge", value: "Type A" }],
                    },
                    {},
                ),
            );

            const onoffLightDevice11 = await OnOffLightDevice.create(undefined, { uniqueStorageKey: "3333" });
            const onoffLightDevice12 = await OnOffLightDevice.create();

            await aggregator1.addBridgedDevice(onoffLightDevice11, {
                nodeLabel: "Socket 1-1",
                reachable: true,
            });
            await aggregator1.addBridgedDevice(onoffLightDevice12, {
                nodeLabel: "Socket 1-2",
                reachable: true,
            });
            await node.addDevice(aggregator1);

            const aggregator2 = await Aggregator.create();
            await aggregator2.addClusterServer(
                ClusterServer(
                    FixedLabelCluster,
                    {
                        labelList: [{ label: "bridge", value: "Type B" }],
                    },
                    {},
                ),
            );

            const onoffLightDevice21 = await OnOffLightDevice.create();
            const onoffLightDevice22 = await OnOffLightDevice.create(undefined, { endpointId: EndpointNumber(18) });

            await aggregator2.addBridgedDevice(onoffLightDevice21, {
                nodeLabel: "Socket 2-1",
                serialNumber: "12345678",
                reachable: true,
            });
            await aggregator2.addBridgedDevice(onoffLightDevice22, {
                nodeLabel: "Socket 2-2",
                reachable: true,
            });

            const composedDevice = await ComposedDevice.create(DeviceTypes.ON_OFF_LIGHT, [
                await OnOffLightDevice.create(undefined, { uniqueStorageKey: "COMPOSED.SUB1" }),
                await OnOffPluginUnitDevice.create(),
            ]);
            await aggregator2.addBridgedDevice(composedDevice, {
                nodeLabel: "Composed 2-3",
                uniqueId: "COMPOSED2",
                reachable: true,
            });

            await node.addDevice(aggregator2);

            await node.assignEndpointIds();
            expect(node.getNextEndpointId(false)).equal(44);

            const rootEndpoint = node.getRootEndpoint();
            await rootEndpoint.updatePartsList();
            const endpointStructure = new InteractionEndpointStructure();
            await endpointStructure.initializeFromEndpoint(rootEndpoint);
            const { endpoints, attributes, attributePaths, commandPaths, eventPaths } = endpointStructure;

            expect(endpoints.size).equal(10);
            expect(endpoints.get(EndpointNumber(0))?.getAllClusterServers().length).equal(9);
            expect(endpoints.get(EndpointNumber(0))?.hasClusterServer(DescriptorCluster)).ok;
            expect(endpoints.get(EndpointNumber(0))?.hasClusterServer(BasicInformationCluster)).ok;
            expect(endpoints.get(EndpointNumber(0))?.hasClusterServer(OperationalCredentialsCluster)).ok;
            expect(endpoints.get(EndpointNumber(0))?.hasClusterServer(GeneralCommissioning.Cluster)).ok;
            expect(endpoints.get(EndpointNumber(0))?.hasClusterServer(NetworkCommissioning.Complete)).ok;
            expect(endpoints.get(EndpointNumber(0))?.hasClusterServer(AccessControlCluster)).ok;
            expect(endpoints.get(EndpointNumber(0))?.hasClusterServer(AdministratorCommissioning.Cluster)).ok;
            expect(endpoints.get(EndpointNumber(0))?.hasClusterServer(GroupKeyManagementCluster)).ok;
            expect(endpoints.get(EndpointNumber(0))?.hasClusterServer(GeneralCommissioning.Cluster)).ok;

            expect(endpoints.get(EndpointNumber(37))?.getAllClusterServers().length).equal(2);
            expect(endpoints.get(EndpointNumber(37))?.hasClusterServer(DescriptorCluster)).ok;
            expect(endpoints.get(EndpointNumber(37))?.hasClusterServer(FixedLabelCluster)).ok;

            expect(endpoints.get(EndpointNumber(3))?.getAllClusterServers().length).equal(7);
            expect(endpoints.get(EndpointNumber(3))?.hasClusterServer(DescriptorCluster)).ok;
            expect(endpoints.get(EndpointNumber(3))?.hasClusterServer(IdentifyCluster)).ok;
            expect(endpoints.get(EndpointNumber(3))?.hasClusterServer(GroupsCluster)).ok;
            expect(endpoints.get(EndpointNumber(3))?.hasClusterServer(ScenesCluster)).ok;
            expect(endpoints.get(EndpointNumber(3))?.hasClusterServer(BridgedDeviceBasicInformationCluster)).ok;
            expect(endpoints.get(EndpointNumber(3))?.hasClusterServer(OnOffCluster)).ok;
            expect(endpoints.get(EndpointNumber(3))?.hasClusterServer(BindingCluster)).ok;

            expect(endpoints.get(EndpointNumber(38))?.getAllClusterServers().length).equal(7);
            expect(endpoints.get(EndpointNumber(38))?.hasClusterServer(DescriptorCluster)).ok;
            expect(endpoints.get(EndpointNumber(38))?.hasClusterServer(IdentifyCluster)).ok;
            expect(endpoints.get(EndpointNumber(38))?.hasClusterServer(GroupsCluster)).ok;
            expect(endpoints.get(EndpointNumber(38))?.hasClusterServer(ScenesCluster)).ok;
            expect(endpoints.get(EndpointNumber(38))?.hasClusterServer(BridgedDeviceBasicInformationCluster)).ok;
            expect(endpoints.get(EndpointNumber(38))?.hasClusterServer(OnOffCluster)).ok;
            expect(endpoints.get(EndpointNumber(38))?.hasClusterServer(BindingCluster)).ok;

            expect(endpoints.get(EndpointNumber(39))?.getAllClusterServers().length).equal(2);
            expect(endpoints.get(EndpointNumber(39))?.hasClusterServer(DescriptorCluster)).ok;
            expect(endpoints.get(EndpointNumber(39))?.hasClusterServer(FixedLabelCluster)).ok;

            expect(endpoints.get(EndpointNumber(40))?.getAllClusterServers().length).equal(7);
            expect(endpoints.get(EndpointNumber(40))?.hasClusterServer(DescriptorCluster)).ok;
            expect(endpoints.get(EndpointNumber(40))?.hasClusterServer(IdentifyCluster)).ok;
            expect(endpoints.get(EndpointNumber(40))?.hasClusterServer(GroupsCluster)).ok;
            expect(endpoints.get(EndpointNumber(40))?.hasClusterServer(ScenesCluster)).ok;
            expect(endpoints.get(EndpointNumber(40))?.hasClusterServer(BridgedDeviceBasicInformationCluster)).ok;
            expect(endpoints.get(EndpointNumber(40))?.hasClusterServer(OnOffCluster)).ok;
            expect(endpoints.get(EndpointNumber(40))?.hasClusterServer(BindingCluster)).ok;

            expect(endpoints.get(EndpointNumber(18))?.getAllClusterServers().length).equal(7);
            expect(endpoints.get(EndpointNumber(18))?.hasClusterServer(DescriptorCluster)).ok;
            expect(endpoints.get(EndpointNumber(18))?.hasClusterServer(IdentifyCluster)).ok;
            expect(endpoints.get(EndpointNumber(18))?.hasClusterServer(GroupsCluster)).ok;
            expect(endpoints.get(EndpointNumber(18))?.hasClusterServer(ScenesCluster)).ok;
            expect(endpoints.get(EndpointNumber(18))?.hasClusterServer(BridgedDeviceBasicInformationCluster)).ok;
            expect(endpoints.get(EndpointNumber(18))?.hasClusterServer(OnOffCluster)).ok;
            expect(endpoints.get(EndpointNumber(18))?.hasClusterServer(BindingCluster)).ok;

            expect(endpoints.get(EndpointNumber(41))?.getAllClusterServers().length).equal(2);
            expect(endpoints.get(EndpointNumber(41))?.hasClusterServer(DescriptorCluster)).ok;
            expect(endpoints.get(EndpointNumber(41))?.hasClusterServer(BridgedDeviceBasicInformationCluster)).ok;

            expect(endpoints.get(EndpointNumber(42))?.getAllClusterServers().length).equal(6);
            expect(endpoints.get(EndpointNumber(42))?.hasClusterServer(DescriptorCluster)).ok;
            expect(endpoints.get(EndpointNumber(42))?.hasClusterServer(IdentifyCluster)).ok;
            expect(endpoints.get(EndpointNumber(42))?.hasClusterServer(GroupsCluster)).ok;
            expect(endpoints.get(EndpointNumber(42))?.hasClusterServer(ScenesCluster)).ok;
            expect(endpoints.get(EndpointNumber(42))?.hasClusterServer(OnOffCluster)).ok;
            expect(endpoints.get(EndpointNumber(42))?.hasClusterServer(BindingCluster)).ok;

            expect(endpoints.get(EndpointNumber(43))?.getAllClusterServers().length).equal(6);
            expect(endpoints.get(EndpointNumber(43))?.hasClusterServer(DescriptorCluster)).ok;
            expect(endpoints.get(EndpointNumber(43))?.hasClusterServer(IdentifyCluster)).ok;
            expect(endpoints.get(EndpointNumber(43))?.hasClusterServer(GroupsCluster)).ok;
            expect(endpoints.get(EndpointNumber(43))?.hasClusterServer(ScenesCluster)).ok;
            expect(endpoints.get(EndpointNumber(43))?.hasClusterServer(OnOffCluster)).ok;
            expect(endpoints.get(EndpointNumber(43))?.hasClusterServer(BindingCluster)).ok;

            const aggregator1PartsListAttribute = attributes.get(
                attributePathToId({
                    endpointId: EndpointNumber(37),
                    clusterId: DescriptorCluster.id,
                    attributeId: DescriptorCluster.attributes.partsList.id,
                }),
            ) as AttributeServer<EndpointNumber[]>;
            expect(aggregator1PartsListAttribute?.getLocal()).deep.equal([EndpointNumber(3), EndpointNumber(38)]);

            const aggregator2PartsListAttribute = attributes.get(
                attributePathToId({
                    endpointId: EndpointNumber(39),
                    clusterId: DescriptorCluster.id,
                    attributeId: DescriptorCluster.attributes.partsList.id,
                }),
            ) as AttributeServer<EndpointNumber[]>;
            expect(aggregator2PartsListAttribute?.getLocal()).deep.equal([
                EndpointNumber(40),
                EndpointNumber(18),
                EndpointNumber(41),
                EndpointNumber(42),
                EndpointNumber(43),
            ]);

            const aggregator2PartsListAttribute2 = attributes.get(
                attributePathToId({
                    endpointId: EndpointNumber(41),
                    clusterId: DescriptorCluster.id,
                    attributeId: DescriptorCluster.attributes.partsList.id,
                }),
            ) as AttributeServer<EndpointNumber[]>;
            expect(aggregator2PartsListAttribute2?.getLocal()).deep.equal([EndpointNumber(42), EndpointNumber(43)]);

            const rootPartsListAttribute = attributes.get(
                attributePathToId({
                    endpointId: EndpointNumber(0),
                    clusterId: DescriptorCluster.id,
                    attributeId: DescriptorCluster.attributes.partsList.id,
                }),
            ) as AttributeServer<EndpointNumber[]>;
            expect(rootPartsListAttribute?.getLocal()).deep.equal([
                EndpointNumber(37),
                EndpointNumber(3),
                EndpointNumber(38),
                EndpointNumber(39),
                EndpointNumber(40),
                EndpointNumber(18),
                EndpointNumber(41),
                EndpointNumber(42),
                EndpointNumber(43),
            ]);

            expect(endpointStorage.get("serial_node-matter-0000-index_0-index_1")).equal(38);
            expect(endpointStorage.get("serial_node-matter-0000-index_1-unique_COMPOSED2-custom_COMPOSED.SUB1")).equal(
                42,
            );
            expect(endpointStorage.get("serial_node-matter-0000-index_1-unique_COMPOSED2-index_1")).equal(43);

            expect(attributePaths.length).equal(502);
            expect(commandPaths.length).equal(138);
            expect(eventPaths.length).equal(11);

            let structureChangeCounter = 0;
            rootEndpoint.setStructureChangedCallback(async () => {
                structureChangeCounter++;

                await node.assignEndpointIds();
                await rootEndpoint.updatePartsList();
            });

            // Add another device
            const onoffLightDevice13 = await OnOffLightDevice.create();
            await aggregator1.addBridgedDevice(onoffLightDevice13, {
                nodeLabel: "Socket 1-1",
                reachable: true,
            });
            expect(structureChangeCounter).equal(1);
            expect(endpointStorage.get("serial_node-matter-0000-index_0-index_2")).equal(44);

            // And remove one
            await aggregator1.removeBridgedDevice(onoffLightDevice11);

            expect(node.getNextEndpointId(false)).equal(45);
            expect(structureChangeCounter).equal(2);

            const endpointStructure2 = new InteractionEndpointStructure();
            await endpointStructure2.initializeFromEndpoint(rootEndpoint);
            const { endpoints: endpoints2 } = endpointStructure2;

            expect(endpoints2.size).equal(10);
            expect(endpoints2.has(EndpointNumber(3))).equal(false);

            expect(endpoints2.get(EndpointNumber(44))?.getAllClusterServers().length).equal(7);
            expect(endpoints2.get(EndpointNumber(44))?.hasClusterServer(DescriptorCluster)).ok;
            expect(endpoints2.get(EndpointNumber(44))?.hasClusterServer(IdentifyCluster)).ok;
            expect(endpoints2.get(EndpointNumber(44))?.hasClusterServer(GroupsCluster)).ok;
            expect(endpoints2.get(EndpointNumber(44))?.hasClusterServer(ScenesCluster)).ok;
            expect(endpoints2.get(EndpointNumber(44))?.hasClusterServer(OnOffCluster)).ok;
            expect(endpoints2.get(EndpointNumber(44))?.hasClusterServer(BindingCluster)).ok;
            expect(endpoints2.get(EndpointNumber(44))?.hasClusterServer(BridgedDeviceBasicInformationCluster)).ok;

            // Add the removed back and verify it gets same endpointID as before
            const onoffLightDevice11New = await OnOffLightDevice.create(undefined, { uniqueStorageKey: "3333" });
            await aggregator1.addBridgedDevice(onoffLightDevice11New, {
                nodeLabel: "Socket 1-1 NEW",
                reachable: true,
            });

            expect(node.getNextEndpointId(false)).equal(45);
            expect(structureChangeCounter).equal(3);

            const endpointStructure3 = new InteractionEndpointStructure();
            await endpointStructure3.initializeFromEndpoint(rootEndpoint);
            const { endpoints: endpoints3 } = endpointStructure3;

            expect(endpoints3.size).equal(11);
            expect(endpoints3.get(EndpointNumber(3))?.getAllClusterServers().length).equal(7);
        });
    });

    describe("ClusterServer initialization and destroy", () => {
        it("Init and destroy is called when cluster server are overwritten", async () => {
            const node = await commissioningServer();

            const onoffLightDevice = await OnOffLightDevice.create();

            let initCalled = false;
            let destroyCalled = false;
            // Overwrite Identify Cluster with init and destroy methods
            await onoffLightDevice.addClusterServer(
                ClusterServer(
                    IdentifyCluster,
                    {
                        identifyTime: 0,
                        identifyType: Identify.IdentifyType.None,
                    },
                    {
                        identify: async () => {
                            /* dummy */
                        },
                        initializeClusterServer: () => {
                            initCalled = true;
                        },
                        destroyClusterServer: () => {
                            destroyCalled = true;
                        },
                    },
                ),
            );
            expect(initCalled).false;
            expect(destroyCalled).false;

            await node.addDevice(onoffLightDevice);

            await node.assignEndpointIds();
            expect(node.getNextEndpointId(false)).equal(2);

            const rootEndpoint = node.getRootEndpoint();
            await rootEndpoint.updatePartsList();
            rootEndpoint.setStructureChangedCallback(() => node.updateStructure());
            await node.updateStructure();

            expect(initCalled).true;
            expect(destroyCalled).false;

            // Overwrite cluster server - old gets destroyed, new initialized
            let init2Called = false;
            let destroy2Called = false;
            await onoffLightDevice.addClusterServer(
                ClusterServer(
                    IdentifyCluster,
                    {
                        identifyTime: 0,
                        identifyType: Identify.IdentifyType.None,
                    },
                    {
                        identify: async () => {
                            /* dummy */
                        },
                        initializeClusterServer: () => {
                            init2Called = true;
                        },
                        destroyClusterServer: () => {
                            destroy2Called = true;
                        },
                    },
                ),
            );
            expect(destroyCalled).true;
            expect(init2Called).true;
            expect(destroy2Called).false;

            await node.close();

            expect(destroy2Called).true;
        });

        it("Destroy is called when device is removed", async () => {
            const node = await commissioningServer();

            const aggregator = await Aggregator.create();
            const onoffLightDevice = await OnOffLightDevice.create();

            let initCalled = false;
            let destroyCalled = false;
            // Overwrite Identify Cluster with init and destroy methods
            await onoffLightDevice.addClusterServer(
                ClusterServer(
                    IdentifyCluster,
                    {
                        identifyTime: 0,
                        identifyType: Identify.IdentifyType.None,
                    },
                    {
                        identify: async () => {
                            /* dummy */
                        },
                        initializeClusterServer: () => {
                            initCalled = true;
                        },
                        destroyClusterServer: () => {
                            destroyCalled = true;
                        },
                    },
                ),
            );
            expect(initCalled).false;
            expect(destroyCalled).false;

            await aggregator.addBridgedDevice(onoffLightDevice, {
                nodeLabel: "Socket 1-1",
                reachable: true,
            });
            await node.addDevice(aggregator);

            await node.assignEndpointIds();
            expect(node.getNextEndpointId(false)).equal(3);

            const rootEndpoint = node.getRootEndpoint();
            await rootEndpoint.updatePartsList();
            rootEndpoint.setStructureChangedCallback(() => node.updateStructure());
            await node.updateStructure();

            const endpointStructure = new InteractionEndpointStructure();
            await endpointStructure.initializeFromEndpoint(rootEndpoint);

            expect(initCalled).true;
            expect(destroyCalled).false;

            await aggregator.removeBridgedDevice(onoffLightDevice);

            expect(destroyCalled).true;
        });
    });
});<|MERGE_RESOLUTION|>--- conflicted
+++ resolved
@@ -264,13 +264,8 @@
         },
     });
 
-<<<<<<< HEAD
     if (storage) {
         await node.setStorage(testStorageContext);
-=======
-    if (storage !== false) {
-        node.setStorage(testStorageContext);
->>>>>>> 801c6416
     }
 
     if (values) {
