/**
 * @license
 * Copyright 2022-2023 Project CHIP Authors
 * SPDX-License-Identifier: Apache-2.0
 */

import { Behavior } from "../../../src/behavior/Behavior.js";
import { ActionContext } from "../../../src/behavior/ActionContext.js";
import { ClusterBehavior } from "../../../src/behavior/cluster/ClusterBehavior.js";
import { StateType } from "../../../src/behavior/state/StateType.js";
import { ElementModifier } from "../../../src/cluster/mutation/ElementModifier.js";
import { Observable } from "../../../src/util/Observable.js";
import { MaybePromise } from "../../../src/util/Promises.js";
import { MockPart } from "../../endpoint/mock-part.js";
import { My, MyBehavior, MyCluster } from "./cluster-behavior-test-util.js";

describe("ClusterBehavior", () => {
    type Match<Input, Type> = Input extends Type ? true : false;

    describe("base class", () => {
        describe("state types meet type requirement", () => {
            ClusterBehavior.State satisfies StateType;
            ClusterBehavior.State satisfies ClusterBehavior.Type["State"];
        });

        describe("meets type requirements", () => {
            ClusterBehavior satisfies Behavior.Type;

            ({}) as ClusterBehavior["state"] satisfies InstanceType<ClusterBehavior.Type>["state"];
            ({}) as ClusterBehavior["events"] satisfies InstanceType<ClusterBehavior.Type>["events"];

            ClusterBehavior.State satisfies ClusterBehavior.Type["State"];
            ClusterBehavior.Events satisfies ClusterBehavior.Type["Events"];

            typeof ClusterBehavior.State === "function";
            typeof ClusterBehavior.Events === "function";

            ClusterBehavior satisfies ClusterBehavior.Type;
            typeof ClusterBehavior === "function";
        });
    });

    describe("for", () => {
        it("exposes mandatory properties for enabled cluster elements", () => {
            MyBehavior satisfies { id: "myCluster" };

            ({}) as MyBehavior satisfies {
                state: {
                    reqAttr: string;
                };
            };
            expect(new MyBehavior.State().reqAttr).equals("hello");

            ({}) as MyBehavior satisfies {
                reqCmd: (request: string, state: any) => MaybePromise<string>;
                becomeAwesome?: undefined;
            };
            expect(typeof MyBehavior.prototype.reqCmd).equals("function");
            expect((MyBehavior.prototype as any).becomeAwesome).equals(undefined);

            ({}) as MyBehavior satisfies {
                events: {
                    reqAttr$Change: Observable<[value: string, oldValue: string, context?: ActionContext]>;
                };
            };

            ({}) as MyBehavior satisfies {
                events: {
                    reqEv: Observable<[string, context?: ActionContext]>;
                };
            };
        });

        it("maintains ID after second for", () => {
            const ForBehavior = MyBehavior.for(MyCluster);
            ForBehavior.id satisfies "myCluster";
        });

        it("exposes optional properties for disabled cluster elements", () => {
            undefined satisfies MyBehavior["state"]["optAttr"];
            true satisfies MyBehavior["state"]["optAttr"];
            (() => true) satisfies MyBehavior["optCmd"];
            ((..._args: any[]) => true) satisfies MyBehavior["optCmd"];
            ({}) as Match<MyBehavior["events"], { optAttr$Change: {} }> satisfies false;
            ({}) as Match<MyBehavior["events"], { optEv: {} }> satisfies false;
            ({}) as Match<MyBehavior, { optCmd: (...args: any[]) => any }> satisfies true;
        });

        it("instance exposes values for enabled cluster elements", async () => {
            const behavior = await MockPart.createBehavior(MyBehavior);

            expect(behavior.state.reqAttr).equals("hello");
            // eslint-disable-next-line @typescript-eslint/unbound-method
            expect(behavior.reqCmd).is.a("function");
            expect(behavior.events.reqAttr$Change.constructor.name).equals("Event");
            expect(behavior.events.reqEv.constructor.name).equals("Event");
        });

        it("instance does not expose values for disabled cluster elements", async () => {
            const behavior = await MockPart.createBehavior(MyBehavior);

            expect((behavior.state as any).optAttr).undefined;
            expect((behavior.events as any).optAttr$Change).undefined;
            expect((behavior.events as any).optEv).undefined;
        });

        it("instance allows standard method override", () => {
            const Ignored = class extends MyBehavior {
                override reqCmd(request: string): string {
                    return request.toUpperCase();
                }

                override optCmd(request: boolean): boolean {
                    return !request;
                }
            };
            Ignored;
        });
    });

    describe("set", () => {
        it("recreates type", () => {
            const SetBehavior = MyBehavior.set({});
            SetBehavior.id satisfies "myCluster";
            expect(SetBehavior.id).equals("myCluster");
        });
    });

    describe("alter", () => {
        it("recreates ID", () => {
            // Test constituent parts
            MyCluster.name satisfies "MyCluster";

            const AlteredCluster = new ElementModifier(MyCluster).alter({});
            AlteredCluster.name satisfies "MyCluster";

            const BehaviorForAlteredCluster = MyBehavior.for(AlteredCluster);
            BehaviorForAlteredCluster.id satisfies "myCluster";

            // Now test all together
            const AlteredBehavior = MyBehavior.alter({});
            AlteredBehavior.id satisfies "myCluster";
            expect(AlteredBehavior.id).equals("myCluster");
        });
    });

    describe("with", () => {
        it("recreates ID", () => {
            const AwesomeBehavior = MyBehavior.with("Awesome");
            AwesomeBehavior.id satisfies "myCluster";
            expect(AwesomeBehavior.id).equals("myCluster");
        });

        it("adds feature elements", () => {
            const AwesomeBehavior = MyBehavior.with(My.Feature.Awesome);

            ({}) as InstanceType<typeof AwesomeBehavior> satisfies {
                state: {
                    awesomeSauce: number;
                };

                becomeAwesome(value: number): void;

                events: {
<<<<<<< HEAD
                    becameAwesome: Observable<[number, InvocationContext]>;
=======
                    becameAwesome: Observable<[ number, ActionContext ]>
>>>>>>> 65d9e1db
                };
            };
        });

        it("allows extension and base command overrides", () => {
            const AwesomeBehavior = MyBehavior.with(My.Feature.Awesome);
            class AwesomeServer extends AwesomeBehavior {
                override reqCmd(): string {
                    return "hi";
                }

                override becomeAwesome(_value: number) {}
            }
            AwesomeServer;
        });
    });
});<|MERGE_RESOLUTION|>--- conflicted
+++ resolved
@@ -162,11 +162,7 @@
                 becomeAwesome(value: number): void;
 
                 events: {
-<<<<<<< HEAD
-                    becameAwesome: Observable<[number, InvocationContext]>;
-=======
-                    becameAwesome: Observable<[ number, ActionContext ]>
->>>>>>> 65d9e1db
+                    becameAwesome: Observable<[number, ActionContext]>;
                 };
             };
         });
