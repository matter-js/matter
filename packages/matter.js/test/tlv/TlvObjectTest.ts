/**
 * @license
 * Copyright 2022-2023 Project CHIP Authors
 * SPDX-License-Identifier: Apache-2.0
 */

<<<<<<< HEAD
import { ValidationError } from "../../src/common/ValidationError.js";
=======
import { FabricIndex, TlvFabricIndex } from "../../src/datatype/FabricIndex.js";
>>>>>>> 2c0baeee
import { TlvAny } from "../../src/tlv/TlvAny.js";
import { TlvArray } from "../../src/tlv/TlvArray.js";
import { TlvNullable } from "../../src/tlv/TlvNullable.js";
import { TlvUInt8 } from "../../src/tlv/TlvNumber.js";
import {
    TlvField,
    TlvObject,
    TlvOptionalField,
    TlvOptionalRepeatedField,
    TlvRepeatedField,
    TlvTaggedList,
} from "../../src/tlv/TlvObject.js";
import { TypeFromSchema } from "../../src/tlv/TlvSchema.js";
import { TlvString } from "../../src/tlv/TlvString.js";
import { ByteArray } from "../../src/util/ByteArray.js";

const schema = TlvObject({
    /** Mandatory field jsdoc */
    mandatoryField: TlvField(1, TlvUInt8),

    /** Optional field jsdoc */
    optionalField: TlvOptionalField(2, TlvString),
});
const schemaUnknownField1 = TlvObject({
    /** Optional field jsdoc */
    optionalField: TlvOptionalField(2, TlvString),
});

const schemaListOptional = TlvTaggedList({
    /** Optional field jsdoc */
    optionalField: TlvOptionalField(1, TlvString),
});

const schemaListOptionalRepeated = TlvTaggedList({
    /** Optional field jsdoc */
    optionalField: TlvOptionalField(1, TlvString),
    /** Optional field jsdoc */
    optionalRepeatedField: TlvOptionalRepeatedField(2, TlvString),
});

const schemaListOptionalRepeatedLimit = TlvTaggedList({
    /** Optional field jsdoc */
    optionalField: TlvOptionalField(1, TlvString),
    /** Optional field jsdoc */
    optionalRepeatedField: TlvOptionalRepeatedField(2, TlvString, { maxLength: 2 }),
});

const schemaListRepeatedLimited = TlvTaggedList({
    /** Optional field jsdoc */
    requiredField: TlvField(1, TlvString),
    /** field jsdoc */
    repeatedField: TlvRepeatedField(2, TlvString, { minLength: 1, maxLength: 2 }),
});

const schemaListRepeatedUnlimited = TlvTaggedList({
    /** Optional field jsdoc */
    requiredField: TlvField(1, TlvString),
    /** field jsdoc */
    repeatedField: TlvRepeatedField(2, TlvString),
});

const schemaWithFabricIndex = TlvObject({
    /** Mandatory field jsdoc */
    mandatoryField: TlvField(1, TlvUInt8),

    /** Optional field jsdoc */
    optionalField: TlvOptionalField(2, TlvString),

    fabricIndex: TlvField(254, TlvFabricIndex),
});

type CodecVector<I, E> = { [valueDescription: string]: { encoded: E; decoded: I } };

const codecVector: CodecVector<TypeFromSchema<typeof schema>, string> = {
    "an object with all fields": {
        decoded: { mandatoryField: 1, optionalField: "test" },
        encoded: "152401012c02047465737418",
    },
    "an object without optional fields": { decoded: { mandatoryField: 1 }, encoded: "1524010118" },
};

describe("TlvObject tests", () => {
    describe("TlvObject", () => {
        describe("encode", () => {
            for (const valueDescription in codecVector) {
                const { encoded, decoded } = codecVector[valueDescription];
                it(`encodes ${valueDescription}`, () => {
                    expect(schema.encode(decoded).toHex()).equal(encoded);
                });
            }
        });

        describe("decode", () => {
            for (const valueDescription in codecVector) {
                const { encoded, decoded } = codecVector[valueDescription];
                it(`decodes ${valueDescription}`, () => {
                    expect(schema.decode(ByteArray.fromHex(encoded))).deep.equal(decoded);
                });
            }

            it("ignores unknown fields", () => {
                const result = schemaUnknownField1.decode(schema.encode({ mandatoryField: 1, optionalField: "test" }));

                expect(result).deep.equal({ optionalField: "test" });
            });
        });

        describe("calculate byte length", () => {
            for (const valueDescription in codecVector) {
                const { encoded, decoded } = codecVector[valueDescription];
                it(`calculate byte length ${valueDescription}`, () => {
                    const tlvEncoded = schema.encodeTlv(decoded);
                    expect(TlvAny.getEncodedByteLength(tlvEncoded)).equal(encoded.length / 2);
                });
            }
        });

        describe("encodeTlv with decodeTlv", () => {
            for (const valueDescription in codecVector) {
                const { decoded } = codecVector[valueDescription];
                it(`encode/decodes ${valueDescription}`, () => {
                    const tlvEncoded = schema.encodeTlv(decoded);
                    const tlvDecoded = schema.decodeTlv(tlvEncoded);
                    expect(tlvDecoded).deep.equal(decoded);
                });
            }
        });

        describe("encodeTlv with decodeTlv with fabric index", () => {
            it(`encode/decodes with fabricIndex`, () => {
                const tlvEncoded = schemaWithFabricIndex.encodeTlv({
                    mandatoryField: 1,
                    optionalField: "test",
                    fabricIndex: FabricIndex(1),
                });
                const tlvDecoded = schemaWithFabricIndex.decodeTlv(tlvEncoded);
                expect(tlvDecoded).deep.equal({
                    mandatoryField: 1,
                    optionalField: "test",
                    fabricIndex: FabricIndex(1),
                });
            });

            it(`encode/decodes with ignoring fabricIndex for write interaction`, () => {
                const noFabricEncoded = schema.encodeTlv({ mandatoryField: 1, optionalField: "test" });

                const tlvEncoded = schemaWithFabricIndex.encodeTlv(
                    // @ts-expect-error fabricIndex missing because undefined and ok for writeInteraction
                    {
                        mandatoryField: 1,
                        optionalField: "test",
                    },
                    true,
                );

                // THe Tlv encoded data is the same as without FabricIndex
                expect(tlvEncoded).deep.equal(noFabricEncoded);

                const tlvDecoded = schemaWithFabricIndex.decodeTlv(tlvEncoded);
                expect(tlvDecoded).deep.equal({
                    mandatoryField: 1,
                    optionalField: "test",
                });
            });
        });

        describe("inject Field value", () => {
            it("injects field value on missing value", () => {
                const result = schema.injectField({ mandatoryField: 1 }, 2, "test", () => true);
                expect(result).deep.equal({ mandatoryField: 1, optionalField: "test" });
            });

            it("injects field value on existing", () => {
                const result = schema.injectField(
                    { mandatoryField: 1, optionalField: "original" },
                    2,
                    "test",
                    () => true,
                );
                expect(result).deep.equal({ mandatoryField: 1, optionalField: "test" });
            });

            it("do not inject field value when not wanted", () => {
                const result = schema.injectField({ mandatoryField: 1 }, 2, "test", () => false);
                expect(result).deep.equal({ mandatoryField: 1 });
            });

            it("do not inject field value when existing", () => {
                const result = schema.injectField(
                    { mandatoryField: 1, optionalField: "original" },
                    2,
                    "test",
                    () => false,
                );
                expect(result).deep.equal({ mandatoryField: 1, optionalField: "original" });
            });

            it("throw error on invalid field value", () => {
                expect(() => schema.injectField({ mandatoryField: 1 }, 2, 2, () => true)).throw(
                    "Expected string, got number.",
                );
            });

            it("injects field value also on nullable array schema", () => {
                const schema = TlvNullable(
                    TlvArray(
                        TlvObject({
                            /** Mandatory field jsdoc */
                            mandatoryField: TlvField(1, TlvUInt8),

                            /** Optional field jsdoc */
                            optionalField: TlvOptionalField(2, TlvString),
                        }),
                    ),
                );

                const result = schema.injectField(
                    [{ mandatoryField: 1 }, { mandatoryField: 2 }],
                    2,
                    "test",
                    () => true,
                );
                expect(result).deep.equal([
                    { mandatoryField: 1, optionalField: "test" },
                    { mandatoryField: 2, optionalField: "test" },
                ]);
            });
        });

        describe("ValidationError", () => {
            it("throws error on invalid field value", () => {
                let hasThrown = false;
                try {
                    // @ts-expect-error  test case
                    schema.validate({ mandatoryField: 1, optionalField: 2 });
                } catch (error) {
                    hasThrown = true;
                    expect(error instanceof ValidationError).true;
                    if (error instanceof ValidationError) {
                        expect(error.message).equal("(Validation/135) Expected string, got number.");
                        expect(error.fieldName).equal("optionalField");
                    }
                }
                expect(hasThrown).true;
            });
        });

        describe("remove Field value", () => {
            it("remove field value on missing value", () => {
                const result = schema.removeField({ mandatoryField: 1, optionalField: "test" }, 2, () => true);
                expect(result).deep.equal({ mandatoryField: 1 });
            });

            it("do not change field value when missing", () => {
                const result = schema.removeField({ mandatoryField: 1 }, 2, () => true);
                expect(result).deep.equal({ mandatoryField: 1 });
            });

            it("do not remove field value when existing but unwanted", () => {
                const result = schema.removeField({ mandatoryField: 1, optionalField: "original" }, 2, () => false);
                expect(result).deep.equal({ mandatoryField: 1, optionalField: "original" });
            });

            it("removes field value also on nullable array schema", () => {
                const schema = TlvNullable(
                    TlvArray(
                        TlvObject({
                            /** Mandatory field jsdoc */
                            mandatoryField: TlvField(1, TlvUInt8),

                            /** Optional field jsdoc */
                            optionalField: TlvOptionalField(2, TlvString),
                        }),
                    ),
                );

                const result = schema.removeField(
                    [
                        { mandatoryField: 1, optionalField: "test" },
                        { mandatoryField: 2, optionalField: "test" },
                    ],
                    2,
                    () => true,
                );
                expect(result).deep.equal([{ mandatoryField: 1 }, { mandatoryField: 2 }]);
            });
        });
    });

    describe("TlvTaggedList", () => {
        it("encode and decode list with optional fields", () => {
            const encoded = schemaListOptional.encode({ optionalField: "test" });
            expect(encoded.toHex()).equal("172c01047465737418");
            expect(schemaListOptional.decode(encoded)).deep.equal({ optionalField: "test" });
        });

        it("encode and decode list with optional repeated fields", () => {
            const encoded = schemaListOptionalRepeated.encode({
                optionalField: "test",
                optionalRepeatedField: ["test1", "test2"],
            });
            expect(encoded.toHex()).equal("172c0104746573742c020574657374312c0205746573743218");
            expect(schemaListOptionalRepeated.decode(encoded)).deep.equal({
                optionalField: "test",
                optionalRepeatedField: ["test1", "test2"],
            });
        });

        it("encode and decode list with optional repeated fields with limit", () => {
            const encoded = schemaListOptionalRepeatedLimit.encode({
                optionalField: "test",
                optionalRepeatedField: ["test1", "test2"],
            });
            expect(encoded.toHex()).equal("172c0104746573742c020574657374312c0205746573743218");
            expect(schemaListOptionalRepeatedLimit.decode(encoded)).deep.equal({
                optionalField: "test",
                optionalRepeatedField: ["test1", "test2"],
            });
        });

        it("throws error on too long repeated optional fields encoding", () => {
            expect(() =>
                schemaListOptionalRepeatedLimit.encode({
                    optionalField: "test",
                    optionalRepeatedField: ["test1", "test2", "test3"],
                }),
            ).throw("Repeated field list for optionalRepeatedField is too long: 3, max 2.");
        });

        it("throws error on too long repeated optional fields decoding", () => {
            const encoded = schemaListRepeatedUnlimited.encode({
                requiredField: "test",
                repeatedField: ["test1", "test2", "test3"],
            });
            expect(encoded.toHex()).equal("172c0104746573742c020574657374312c020574657374322c0205746573743318");

            expect(() => schemaListOptionalRepeatedLimit.decode(encoded)).throw(
                "Repeated field list for optionalRepeatedField is too long: 3, max 2.",
            );
        });

        it("encode and decode list with repeated fields", () => {
            const encoded = schemaListRepeatedLimited.encode({
                requiredField: "test",
                repeatedField: ["test1", "test2"],
            });
            expect(encoded.toHex()).equal("172c0104746573742c020574657374312c0205746573743218");
            expect(schemaListRepeatedLimited.decode(encoded)).deep.equal({
                requiredField: "test",
                repeatedField: ["test1", "test2"],
            });
        });

        it("encode and decode list with repeated fields with limit #1", () => {
            const encoded = schemaListRepeatedLimited.encode({
                requiredField: "test",
                repeatedField: ["test1", "test2"],
            });
            expect(encoded.toHex()).equal("172c0104746573742c020574657374312c0205746573743218");
            expect(schemaListRepeatedLimited.decode(encoded)).deep.equal({
                requiredField: "test",
                repeatedField: ["test1", "test2"],
            });
        });

        it("encode and decode list with repeated fields with limit #2", () => {
            const encoded = schemaListRepeatedLimited.encode({
                requiredField: "test",
                repeatedField: ["test1"],
            });
            expect(encoded.toHex()).equal("172c0104746573742c0205746573743118");
            expect(schemaListRepeatedLimited.decode(encoded)).deep.equal({
                requiredField: "test",
                repeatedField: ["test1"],
            });
        });

        it("throws error on too short or too long repeated fields", () => {
            expect(() => schemaListRepeatedLimited.encode({ requiredField: "test", repeatedField: [] })).throw(
                "Repeated field list for repeatedField is too short: 0, min 1.",
            );
            expect(() =>
                schemaListRepeatedLimited.encode({ requiredField: "test", repeatedField: ["test1", "test2", "test3"] }),
            ).throw("Repeated field list for repeatedField is too long: 3, max 2.");
        });

        it("throws error on decoding list with repeated fields without limit", () => {
            const encoded = schemaListRepeatedUnlimited.encode({
                requiredField: "test",
                repeatedField: ["test1", "test2", "test3"],
            });
            expect(encoded.toHex()).equal("172c0104746573742c020574657374312c020574657374322c0205746573743318");

            // Decode with limit
            expect(() => schemaListRepeatedLimited.decode(encoded)).throw(
                "Repeated field list for repeatedField is too long: 3, max 2.",
            );
        });
    });
});<|MERGE_RESOLUTION|>--- conflicted
+++ resolved
@@ -4,11 +4,8 @@
  * SPDX-License-Identifier: Apache-2.0
  */
 
-<<<<<<< HEAD
 import { ValidationError } from "../../src/common/ValidationError.js";
-=======
 import { FabricIndex, TlvFabricIndex } from "../../src/datatype/FabricIndex.js";
->>>>>>> 2c0baeee
 import { TlvAny } from "../../src/tlv/TlvAny.js";
 import { TlvArray } from "../../src/tlv/TlvArray.js";
 import { TlvNullable } from "../../src/tlv/TlvNullable.js";
