--- conflicted
+++ resolved
@@ -109,13 +109,9 @@
             );
         }
         const fixedLabelCluster = this.getClusterServer(FixedLabelCluster);
-<<<<<<< HEAD
-        const labelList = fixedLabelCluster?.getLabelListAttribute() ?? [];
-=======
-        const labelList = (fixedLabelCluster?.attributes.labelList.getLocal() ?? []).filter(
+        const labelList = (fixedLabelCluster?.getLabelListAttribute() ?? []).filter(
             ({ label: entryLabel }) => entryLabel !== label, // Prevent adding duplicate labels
         );
->>>>>>> 0f25846e
         labelList.push({ label, value });
         fixedLabelCluster?.setLabelListAttribute(labelList);
     }
@@ -132,19 +128,12 @@
                 ),
             );
         }
-<<<<<<< HEAD
-        const fixedLabelCluster = this.getClusterServer(UserLabelCluster);
-        const labelList = fixedLabelCluster?.getLabelListAttribute() ?? [];
-        labelList.push({ label, value });
-        fixedLabelCluster?.setLabelListAttribute(labelList);
-=======
         const userLabelCluster = this.getClusterServer(UserLabelCluster);
-        const labelList = (userLabelCluster?.attributes.labelList.getLocal() ?? []).filter(
+        const labelList = (userLabelCluster?.getLabelListAttribute() ?? []).filter(
             ({ label: entryLabel }) => entryLabel !== label, // Prevent adding duplicate labels
         );
         labelList.push({ label, value });
-        userLabelCluster?.attributes.labelList.setLocal(labelList);
->>>>>>> 0f25846e
+        userLabelCluster?.setLabelListAttribute(labelList);
     }
 
     addClusterServer<A extends Attributes, E extends Events>(cluster: ClusterServerObj<A, E>) {
