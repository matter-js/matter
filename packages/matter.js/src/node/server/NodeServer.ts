--- conflicted
+++ resolved
@@ -5,13 +5,9 @@
  */
 
 import { CommissioningBehavior } from "../../behavior/definitions/commissioning/CommissioningBehavior.js";
-<<<<<<< HEAD
 import { IndexBehavior } from "../../behavior/definitions/index/IndexBehavior.js";
 import { Transaction } from "../../behavior/state/transaction/Transaction.js";
-import { ImplementationError, NotImplementedError, NotInitializedError } from "../../common/MatterError.js";
-=======
 import { ImplementationError, InternalError } from "../../common/MatterError.js";
->>>>>>> 65d9e1db
 import { EndpointNumber } from "../../datatype/EndpointNumber.js";
 import { FabricIndex } from "../../datatype/FabricIndex.js";
 import { Part } from "../../endpoint/Part.js";
@@ -29,20 +25,13 @@
 import { CommissioningOptions } from "../options/CommissioningOptions.js";
 import { ServerOptions } from "../options/ServerOptions.js";
 import { BaseNodeServer } from "./BaseNodeServer.js";
-<<<<<<< HEAD
-import { IdentityService } from "./IdentityService.js";
-=======
 import { ServerStore } from "./storage/ServerStore.js";
-import { AsyncConstruction, asyncNew } from "../../util/AsyncConstruction.js";
 import { PartLifecycle } from "../../endpoint/part/PartLifecycle.js";
 import { PartInitializer } from "../../endpoint/part/PartInitializer.js";
->>>>>>> 65d9e1db
 import { ServerBehaviorInitializer } from "./ServerBehaviorInitializer.js";
 import { TransactionalInteractionServer } from "./TransactionalInteractionServer.js";
 import { PartStoreService } from "./storage/PartStoreService.js";
-import { ServerStore } from "./storage/ServerStore.js";
 import { Diagnostic } from "../../log/Diagnostic.js";
-import { TransactionalInteractionServer } from "./TransactionalInteractionServer.js";
 import { UninitializedDependencyError } from "../../common/Lifecycle.js";
 import { ServerResetService } from "./ServerResetService.js";
 
@@ -85,14 +74,9 @@
 
     get rootPart() {
         if (!this.#root) {
-<<<<<<< HEAD
-            throw new NotInitializedError(
-                "Root part is unavailable because initialization is incomplete; await the NodeServer to avoid this error",
-=======
             throw new UninitializedDependencyError(
                 this.constructor.name,
-                "is unavailable because initialization is incomplete; await the NodeServer to avoid this error"
->>>>>>> 65d9e1db
+                "is unavailable because initialization is incomplete; await the NodeServer to avoid this error",
             );
         }
         return this.#root;
@@ -145,56 +129,34 @@
         } else if (root.number !== 0) {
             throw new ImplementationError(`Root node ID must be 0`);
         }
-
-<<<<<<< HEAD
-=======
-        if (!root.lifecycle.hasId) {
+if (!root.lifecycle.hasId) {
             root.id = this.#configuration.environment.allocateFallbackNodeId();
         }
-    
->>>>>>> 65d9e1db
+
         root.behaviors.require(CommissioningBehavior);
         root.behaviors.require(IndexBehavior);
         this.#nextEndpointId = this.#configuration.nextEndpointNumber;
 
-<<<<<<< HEAD
         this.#construction = AsyncConstruction(this, async () => {
-            this.#store = await ServerStore.create(this.#configuration);
-
-            root.lifecycle.change(Lifecycle.Change.Installed);
-        });
-    }
-
+            this.#store = await ServerStore.create(this.#configuration.environment,
+                    root.id,
+                    this.#configuration.nextEndpointNumber,);
+
+            root.lifecycle.change(PartLifecycle.Change.Installed);
+        await this.#root.construction;
+            });
+    }
+
+    /**
+     * Create a new NodeServer and wait for initialization to complete.
+     */
     static async create(options?: ServerOptions.Configuration): Promise<NodeServer> {
         return asyncNew(this, options);
-=======
-        this.#construction = AsyncConstruction(
-            this,
-            async () => {
-                this.#store = await ServerStore.create(
-                    this.#configuration.environment,
-                    root.id,
-                    this.#configuration.nextEndpointNumber,
-                );
-                
-                root.lifecycle.change(PartLifecycle.Change.Installed);
-
-                await this.#root.construction;
-            }
-        );
-    }
-
-    /**
-     * Create a new NodeServer and wait for initialization to complete.
-     */
-    static async create(options?: ServerOptions.Configuration) {
-        return asyncNew(NodeServer, options);
->>>>>>> 65d9e1db
     }
 
     /**
      * Bring the device online.
-     * 
+     *
      * TODO - should acquire some type of OS- or FS-level while running
      */
     override async start() {
@@ -413,13 +375,6 @@
 
     protected override emitActiveSessionsChanged(_fabric: FabricIndex): void {}
 
-<<<<<<< HEAD
-    protected override createInteractionServer() {
-        return new TransactionalInteractionServer(this.rootPart, this.store, this.#configuration.subscription);
-    }
-
-=======
->>>>>>> 65d9e1db
     protected override get sessionStorage(): StorageContext {
         return this.store.sessionStorage;
     }
@@ -428,13 +383,8 @@
         return this.store.fabricStorage;
     }
 
-<<<<<<< HEAD
-    protected override async initializeEndpoints(): Promise<void> {
-        // Nothing to do
-=======
     protected override async clearStorage() {
         await this.serviceFor(ServerResetService).factoryReset();
->>>>>>> 65d9e1db
     }
 
     protected override async createMatterDevice() {
@@ -444,21 +394,7 @@
             this.#configuration.subscription
         );
 
-<<<<<<< HEAD
-    /**
-     * We don't run behavior initializers transactionally.
-     *
-     * Instead we save dirty values at server startup.
-     */
-    async #saveInitialValues() {
-        const transaction = new Transaction();
-        this.rootPart.visit(part => part.behaviors.save(transaction));
-        if (transaction.status === Transaction.Status.Exclusive) {
-            await transaction.commit();
-        }
-=======
         return (await super.createMatterDevice())
             .addProtocolHandler(this.#interactionServer);
->>>>>>> 65d9e1db
     }
 }