/**
 * @license
 * Copyright 2022-2023 Project CHIP Authors
 * SPDX-License-Identifier: Apache-2.0
 */

<<<<<<< HEAD
import { ImplementationError } from "../../../common/MatterError.js";
import type { Part } from "../../../endpoint/Part.js";
=======
import { ImplementationError, InternalError } from "../../../common/MatterError.js";
import { Part } from "../../../endpoint/Part.js";
import type { NodeServer } from "../NodeServer.js";
import { ServerPartStore } from "./ServerPartStore.js";
>>>>>>> 65d9e1db
import type { StorageContext } from "../../../storage/StorageContext.js";
import { AsyncConstruction, asyncNew } from "../../../util/AsyncConstruction.js";
import { IdentityConflictError } from "../IdentityService.js";
import type { NodeServer } from "../NodeServer.js";
import { ServerPartStore } from "./ServerPartStore.js";

const NEXT_NUMBER_KEY = "__nextNumber__";

/**
 * Manages all {@link ServerPartStore}s for a {@link NodeServer}.
 *
 * We eagerly load all available part data from disk because this allows us to keep {@link Part} initialization more
 * synchronous.  We can initialize most behaviors synchronously if their state is already in memory.
 *
 * TODO - cleanup of storage for permanently removed endpoints
 */
export class PartStoreService {
    #storage: StorageContext;
<<<<<<< HEAD
    #stores = {} as Record<string, ServerPartStore>;
    #allocatedNumbers = new Set<number>();
    #construction: AsyncConstruction<PartStoreService>;
    #nextNumber?: number;
=======
    #allocatedNumbers = new Set<number>;
    #construction: AsyncConstruction<PartStoreService>;
>>>>>>> 65d9e1db
    #persistedNextNumber?: number;
    #numbersPersisted?: Promise<void>;
    #numbersToPersist?: Array<Part>;
    #nextNumber?: number;
    #root?: ServerPartStore;

    get construction() {
        return this.#construction;
    }

<<<<<<< HEAD
    constructor({ storage, nextNumber, loadKnown }: PartStoreService.Options) {
        this.#storage = storage;

        this.#construction = AsyncConstruction(this, async () => {
            // Load next number with excessive validation for the off-chance it somehow gets corrupted
            if (typeof nextNumber !== "number") {
                nextNumber = 1;
            }
            this.#nextNumber = (await storage.get(NEXT_NUMBER_KEY, nextNumber)) % 0xffff;
            if (!this.#nextNumber) {
                this.#nextNumber = 1;
            } else {
                this.#persistedNextNumber = this.#nextNumber;
            }

            if (loadKnown !== false) {
                return this.#loadKnown();
=======
    constructor({ storage, nextNumber }: PartStoreService.Options) {
        this.#storage = storage;

        if (typeof nextNumber !== "number") {
            nextNumber = 1;
        }

        this.#construction = AsyncConstruction(
            this,
            async () => {
                // Load next number with excessive validation for the off-chance it somehow gets corrupted
                this.#nextNumber = storage.get(NEXT_NUMBER_KEY, nextNumber) % 0xffff;

                if (!this.#nextNumber) {
                    this.#nextNumber = 1;
                } else {
                    this.#persistedNextNumber = this.#nextNumber;
                }

                // Preload stores so we can access synchronously going forward
                this.#root = await asyncNew(ServerPartStore, "root", this.#storage, false);
>>>>>>> 65d9e1db
            }
        });
    }

    async [Symbol.asyncDispose]() {
        // We can't dispose until number persistence completes
        if (this.#numbersPersisted) {
            await this.#numbersPersisted;
        }
    }

<<<<<<< HEAD
    async #loadKnown() {
        this.#knownParts = new Set(await this.storage.get(KNOWN_KEY, Array<string>()));

        for (const partId of this.#knownParts) {
            await this.#loadKnownStore(partId);
        }
    }

    async #loadKnownStore(partId: string) {
        const partStore = new ServerPartStore(partId, this.#storage, false);
        this.#stores[partId] = partStore;
        await partStore.construction;
    }

=======
>>>>>>> 65d9e1db
    get storage() {
        return this.#storage;
    }

    /**
     * Allocate an endpoint number.
     *
     * Either allocates a new number for a {@link Part} or reserves the part's number.  If the {@link Part} already has
     * a number but it is allocated to a different part it is an error.
     *
     * We must persist the assigned number and next endpoint number.  We are fairly resilient to the small chance that
     * persistence fails so we persist lazily and return synchronously.
     */
    assignNumber(part: Part) {
        if (this.#nextNumber === undefined) {
            throw new InternalError("Part number assigned prior to store initialization");
        }

        this.#construction.assert();

        const store = this.storeForPart(part);

        if (part.lifecycle.hasNumber) {
            // Reserve number
            if (this.#allocatedNumbers.has(part.number)) {
                if (this.storeForPart(part).number !== part.number) {
                    throw new IdentityConflictError(
                        `Part ${part.id} number ${part.number} is allocated to another part`,
                    );
                }
                return;
            }
        } else {
            // Allocate number
            const knownNumber = store.number;
            if (knownNumber) {
                part.number = knownNumber;
                return;
            }

            this.#construction.assert();
            if (this.#nextNumber === undefined) {
                throw new ImplementationError("Initialization has not completed.");
            }

            const startNumber = this.#nextNumber;

            while (this.#nextNumber < 2 || this.#allocatedNumbers.has(this.#nextNumber)) {
                this.#nextNumber = (this.#nextNumber + 1) % 0xffff;
                if (this.#nextNumber === startNumber) {
                    throw new ImplementationError("Cannot add additional parts because part numbers are exhausted");
                }
            }

            const number = this.#nextNumber++;
            part.number = number;

            this.#allocatedNumbers.add(number);
        }

        store.number = part.number;
        this.#persistNumber(part);
    }

    /**
     * Obtain the store for a single {@link Part}.
     *
     * These stores are cached internally by ID.
     *
     * TODO - when StorageContext becomes async we can keep this synchronous if we add "StorageContext.subcontexts" or
     * somesuch
     */
    storeForPart(part: Part): ServerPartStore {
        this.#construction.assert();
        
        if (!part.lifecycle.hasId) {
            throw new InternalError("Part storage access without assigned ID");
        }
        if (part.owner instanceof Part) {
            return this.storeForPart(part.owner).childStoreFor(part);
        }
        if (part.number !== 0) {
            throw new InternalError("Part storage inaccessible because part is not root and is not owned by part");
        }
        if (!this.#root) {
            throw new InternalError("Part storage accessed prior to initialization");
        }
        return this.#root;
    }

<<<<<<< HEAD
    #storeForPartId(partId: string) {
        this.#construction.assert();

        let store = this.#stores[partId];
        if (store === undefined) {
            store = this.#stores[partId] = new ServerPartStore(partId, this.#storage, true);

            if (!this.#knownParts.has(partId)) {
                this.#knownParts.add(partId);
                this.#storage.set(KNOWN_KEY, [...this.#knownParts]);
            }
=======
    /**
     * Erase store contents.
     */
    clear() {
        if (!this.#root) {
            throw new InternalError("Part storage accessed prior to initialization");
>>>>>>> 65d9e1db
        }
        this.#root.clear();
    }

    /**
     * Lazily persist a newly allocated number and the next number.
     */
    #persistNumber(part: Part) {
        // If there's already a set of numbers to persist there will be an outstanding promise that will do the work
        // for us
        if (this.#numbersToPersist) {
            this.#numbersToPersist.push(part);
            return;
        }

        this.#numbersToPersist = [ part ];

        const numberPersister = async () => {
            await this.#construction;

            const numbersToPersist = this.#numbersToPersist;
            if (!numbersToPersist) {
                return;
            }

            this.#numbersToPersist = undefined;
<<<<<<< HEAD
            for (const partId in numbersToPersist) {
                const store = this.#storeForPartId(partId);
                await store.saveNumber();
=======
            for (const part of numbersToPersist) {
                const store = this.storeForPart(part);
                store.saveNumber();
>>>>>>> 65d9e1db
            }

            if (this.#nextNumber !== this.#persistedNextNumber) {
                this.#storage.set(NEXT_NUMBER_KEY, this.#nextNumber);
                this.#persistedNextNumber = this.#nextNumber;
            }
        };

        // There is a very small chance that there is an outstanding worker that is persisting numbers but hasn't yet
        // completed.  If this is the case then wait our turn.  Otherwise there's an even smaller chance that
        // this.#nextNumber gets persisted in the wrong order
        if (this.#numbersPersisted) {
            this.#numbersPersisted = this.#numbersPersisted.then(numberPersister);
        } else {
            this.#numbersPersisted = numberPersister();
        }
    }
}

export namespace PartStoreService {
    export interface Options {
<<<<<<< HEAD
        storage: StorageContext;
        nextNumber?: number;
        loadKnown?: boolean;
=======
        storage: StorageContext,
        nextNumber?: number,
        load?: boolean,
>>>>>>> 65d9e1db
    }
}<|MERGE_RESOLUTION|>--- conflicted
+++ resolved
@@ -4,15 +4,8 @@
  * SPDX-License-Identifier: Apache-2.0
  */
 
-<<<<<<< HEAD
-import { ImplementationError } from "../../../common/MatterError.js";
-import type { Part } from "../../../endpoint/Part.js";
-=======
 import { ImplementationError, InternalError } from "../../../common/MatterError.js";
 import { Part } from "../../../endpoint/Part.js";
-import type { NodeServer } from "../NodeServer.js";
-import { ServerPartStore } from "./ServerPartStore.js";
->>>>>>> 65d9e1db
 import type { StorageContext } from "../../../storage/StorageContext.js";
 import { AsyncConstruction, asyncNew } from "../../../util/AsyncConstruction.js";
 import { IdentityConflictError } from "../IdentityService.js";
@@ -31,15 +24,8 @@
  */
 export class PartStoreService {
     #storage: StorageContext;
-<<<<<<< HEAD
-    #stores = {} as Record<string, ServerPartStore>;
     #allocatedNumbers = new Set<number>();
     #construction: AsyncConstruction<PartStoreService>;
-    #nextNumber?: number;
-=======
-    #allocatedNumbers = new Set<number>;
-    #construction: AsyncConstruction<PartStoreService>;
->>>>>>> 65d9e1db
     #persistedNextNumber?: number;
     #numbersPersisted?: Promise<void>;
     #numbersToPersist?: Array<Part>;
@@ -50,25 +36,6 @@
         return this.#construction;
     }
 
-<<<<<<< HEAD
-    constructor({ storage, nextNumber, loadKnown }: PartStoreService.Options) {
-        this.#storage = storage;
-
-        this.#construction = AsyncConstruction(this, async () => {
-            // Load next number with excessive validation for the off-chance it somehow gets corrupted
-            if (typeof nextNumber !== "number") {
-                nextNumber = 1;
-            }
-            this.#nextNumber = (await storage.get(NEXT_NUMBER_KEY, nextNumber)) % 0xffff;
-            if (!this.#nextNumber) {
-                this.#nextNumber = 1;
-            } else {
-                this.#persistedNextNumber = this.#nextNumber;
-            }
-
-            if (loadKnown !== false) {
-                return this.#loadKnown();
-=======
     constructor({ storage, nextNumber }: PartStoreService.Options) {
         this.#storage = storage;
 
@@ -80,7 +47,7 @@
             this,
             async () => {
                 // Load next number with excessive validation for the off-chance it somehow gets corrupted
-                this.#nextNumber = storage.get(NEXT_NUMBER_KEY, nextNumber) % 0xffff;
+                this.#nextNumber = (await storage.get(NEXT_NUMBER_KEY, nextNumber)) % 0xffff;
 
                 if (!this.#nextNumber) {
                     this.#nextNumber = 1;
@@ -90,9 +57,8 @@
 
                 // Preload stores so we can access synchronously going forward
                 this.#root = await asyncNew(ServerPartStore, "root", this.#storage, false);
->>>>>>> 65d9e1db
-            }
-        });
+            }
+        );
     }
 
     async [Symbol.asyncDispose]() {
@@ -102,23 +68,6 @@
         }
     }
 
-<<<<<<< HEAD
-    async #loadKnown() {
-        this.#knownParts = new Set(await this.storage.get(KNOWN_KEY, Array<string>()));
-
-        for (const partId of this.#knownParts) {
-            await this.#loadKnownStore(partId);
-        }
-    }
-
-    async #loadKnownStore(partId: string) {
-        const partStore = new ServerPartStore(partId, this.#storage, false);
-        this.#stores[partId] = partStore;
-        await partStore.construction;
-    }
-
-=======
->>>>>>> 65d9e1db
     get storage() {
         return this.#storage;
     }
@@ -193,7 +142,7 @@
      */
     storeForPart(part: Part): ServerPartStore {
         this.#construction.assert();
-        
+
         if (!part.lifecycle.hasId) {
             throw new InternalError("Part storage access without assigned ID");
         }
@@ -202,33 +151,19 @@
         }
         if (part.number !== 0) {
             throw new InternalError("Part storage inaccessible because part is not root and is not owned by part");
-        }
+}
         if (!this.#root) {
             throw new InternalError("Part storage accessed prior to initialization");
         }
         return this.#root;
     }
 
-<<<<<<< HEAD
-    #storeForPartId(partId: string) {
-        this.#construction.assert();
-
-        let store = this.#stores[partId];
-        if (store === undefined) {
-            store = this.#stores[partId] = new ServerPartStore(partId, this.#storage, true);
-
-            if (!this.#knownParts.has(partId)) {
-                this.#knownParts.add(partId);
-                this.#storage.set(KNOWN_KEY, [...this.#knownParts]);
-            }
-=======
     /**
      * Erase store contents.
      */
     clear() {
         if (!this.#root) {
             throw new InternalError("Part storage accessed prior to initialization");
->>>>>>> 65d9e1db
         }
         this.#root.clear();
     }
@@ -255,15 +190,9 @@
             }
 
             this.#numbersToPersist = undefined;
-<<<<<<< HEAD
-            for (const partId in numbersToPersist) {
-                const store = this.#storeForPartId(partId);
-                await store.saveNumber();
-=======
             for (const part of numbersToPersist) {
                 const store = this.storeForPart(part);
-                store.saveNumber();
->>>>>>> 65d9e1db
+                await store.saveNumber();
             }
 
             if (this.#nextNumber !== this.#persistedNextNumber) {
@@ -285,14 +214,8 @@
 
 export namespace PartStoreService {
     export interface Options {
-<<<<<<< HEAD
         storage: StorageContext;
         nextNumber?: number;
-        loadKnown?: boolean;
-=======
-        storage: StorageContext,
-        nextNumber?: number,
-        load?: boolean,
->>>>>>> 65d9e1db
+        load?: boolean;
     }
 }