--- conflicted
+++ resolved
@@ -123,13 +123,8 @@
             }
 
             const startNumber = this.#nextNumber;
-<<<<<<< HEAD
-
-            while (this.#nextNumber < 2 || this.#allocatedNumbers.has(this.#nextNumber)) {
-=======
-            
+
             while (this.#nextNumber < 1 || this.#allocatedNumbers.has(this.#nextNumber)) {
->>>>>>> 801c6416
                 this.#nextNumber = (this.#nextNumber + 1) % 0xffff;
                 if (this.#nextNumber === startNumber) {
                     throw new ImplementationError("Cannot add additional parts because part numbers are exhausted");
