import { Datasource } from "../../../behavior/state/managed/Datasource.js";
import { Val } from "../../../behavior/state/managed/Val.js";
import { ImplementationError } from "../../../common/MatterError.js";
import { Part } from "../../../endpoint/Part.js";
import { DatasourceStore } from "../../../endpoint/storage/DatasourceStore.js";
import { PartStore } from "../../../endpoint/storage/PartStore.js";
import { StorageContext } from "../../../storage/StorageContext.js";
import { SupportedStorageTypes } from "../../../storage/StringifyTools.js";
import { AsyncConstruction } from "../../../util/AsyncConstruction.js";
import { logger } from "./ServerStore.js";

const NUMBER_KEY = "__number__";
const KNOWN_KEY = "__known__";

/**
 * The server implementation of {@link PartStore}.
 *
 * Manages storage for a specific endpoint.
 */
export class ServerPartStore implements PartStore {
    #storage: StorageContext;
    #initialValues = {} as Record<string, Val.Struct>;
    #number: number | undefined;
    #construction: AsyncConstruction<PartStore>;
    #isNew: boolean;

    #childStorage: StorageContext;
    #childStores = {} as Record<string, ServerPartStore>;

    // TODO - this is a temporary kludge, don't think it's possible right now to query for sub-contexts?  Instead we
    // maintain this persistent list of all parts
    #knownParts = new Set<string>();

    // TODO - same issue here
    #knownBehaviors = new Set<string>();

    toString() {
        return `storage:${this.#storage.contexts.join(".")}`;
    }

    get construction() {
        return this.#construction;
    }

    get initialValues() {
        return this.#initialValues;
    }

    get number() {
        this.#construction.assert();

        return this.#number;
    }

    set number(number: number | undefined) {
        this.#construction.assert();

        if (this.#number !== number) {
            this.#number = number;
        }
    }

    get isNew() {
        return this.#isNew;
    }

    constructor(partId: string, storage: StorageContext, isNew: boolean) {
        this.#storage = storage;
        this.#childStorage = storage.createContext("parts");
        this.#isNew = isNew;

        this.#construction = AsyncConstruction(this, () => {
            if (isNew) {
                return;
            }
            return this.#load(partId);
        });
    }

    async #load(partId: string) {
        this.#knownBehaviors = new Set(await this.#storage.get(KNOWN_KEY, Array<string>()));

        for (const behaviorId of this.#knownBehaviors) {
            const behaviorValues = (this.#initialValues[behaviorId] = {} as Val.Struct);
            const behaviorStorage = this.#storage.createContext(behaviorId);

            for (const key of await behaviorStorage.keys()) {
                behaviorValues[key] = await behaviorStorage.get(key);
            }
        }

        const number = (await this.#storage.get(NUMBER_KEY, -1)) as number | undefined;
        if (number !== -1) {
            this.#number = number;
        } else {
            logger.warn(`Part ${partId} has persisted state but no endpoint number, will reassign`);
        }

        await this.#loadSubparts();
    }

    storeForBehavior(behaviorId: string): Datasource.Store {
        this.#construction.assert();

        return DatasourceStore(this, behaviorId);
    }

    childStoreFor(part: Part): ServerPartStore {
        if (!part.lifecycle.hasId) {
            throw new ImplementationError("Cannot access part storage because part has no assigned ID");
        }
        return this.#storeForPartId(part.id);
    }

    #storeForPartId(partId: string) {
        this.#construction.assert();

        let store = this.#childStores[partId];
        if (store === undefined) {
            store = this.#childStores[partId] = new ServerPartStore(
                partId,
                this.#childStorage.createContext(partId),
                true,
            );

            if (!this.#knownParts.has(partId)) {
                this.#knownParts.add(partId);
                this.#childStorage.set(KNOWN_KEY, [...this.#knownParts]);
            }
        }

        return store;
    }

    async saveNumber() {
        await this.#construction;

        await this.#storage.set(NUMBER_KEY, this.number);
    }

    async set(values: Record<string, undefined | Val.Struct>) {
        await this.#construction;

        let persistKnown = false;

        for (const behaviorId in values) {
            const behaviorValues = values[behaviorId];
            const behaviorStorage = this.#storage.createContext(behaviorId);

            if (behaviorValues === undefined) {
                if (this.#knownBehaviors.has(behaviorId)) {
                    await behaviorStorage.clearAll();
                    this.#knownBehaviors.delete(behaviorId);
                    persistKnown = true;
                }
                continue;
            }

            if (!this.#knownBehaviors.has(behaviorId)) {
                this.#knownBehaviors.add(behaviorId);
                persistKnown = true;
            }

            for (const key in behaviorValues) {
                const value = behaviorValues[key];
                if (value === undefined) {
                    await behaviorStorage.delete(key);
                } else {
                    await behaviorStorage.set(key, behaviorValues[key] as SupportedStorageTypes);
                }
            }
        }

        if (persistKnown) {
            await this.#storage.set(KNOWN_KEY, [...this.#knownBehaviors]);
        }
    }

    async delete() {
        await this.#construction;

        await this.#storage.clearAll();
    }

<<<<<<< HEAD
    /**
     * Clear non-volatile values.  We erase values discriminately so we preserve metadata.
     */
    async clear() {
        await this.#construction;

        let clearPart: undefined | Record<string, Val.Struct>;

        for (const behaviorId of this.#knownBehaviors) {
            const storage = this.#storage.createContext(behaviorId);

            let clearBehavior: undefined | Val.Struct;

            for (const propertyName in storage.keys()) {
                if (propertyName === NUMBER_KEY) {
                    continue;
                }

                if (clearBehavior === undefined) {
                    clearBehavior = {};

                    if (clearPart === undefined) {
                        clearPart = {};
                    }

                    clearPart[behaviorId] = clearBehavior;
                }

                clearBehavior[propertyName] = undefined;
            }
        }

        if (clearPart) {
            await this.set(clearPart);
        }

        for (const id of this.#knownParts) {
            await (await this.#storeForPartId(id)).clear();
        }
    }

=======
>>>>>>> 469ffbf6
    async #loadSubparts() {
        this.#knownParts = new Set(await this.#childStorage.get(KNOWN_KEY, Array<string>()));

        for (const partId of this.#knownParts) {
            await this.#loadKnownChildStores(partId);
        }
    }

    async #loadKnownChildStores(partId: string) {
        const partStore = new ServerPartStore(partId, this.#childStorage.createContext(partId), false);
        this.#childStores[partId] = partStore;
        await partStore.construction;
    }
}<|MERGE_RESOLUTION|>--- conflicted
+++ resolved
@@ -182,50 +182,6 @@
         await this.#storage.clearAll();
     }
 
-<<<<<<< HEAD
-    /**
-     * Clear non-volatile values.  We erase values discriminately so we preserve metadata.
-     */
-    async clear() {
-        await this.#construction;
-
-        let clearPart: undefined | Record<string, Val.Struct>;
-
-        for (const behaviorId of this.#knownBehaviors) {
-            const storage = this.#storage.createContext(behaviorId);
-
-            let clearBehavior: undefined | Val.Struct;
-
-            for (const propertyName in storage.keys()) {
-                if (propertyName === NUMBER_KEY) {
-                    continue;
-                }
-
-                if (clearBehavior === undefined) {
-                    clearBehavior = {};
-
-                    if (clearPart === undefined) {
-                        clearPart = {};
-                    }
-
-                    clearPart[behaviorId] = clearBehavior;
-                }
-
-                clearBehavior[propertyName] = undefined;
-            }
-        }
-
-        if (clearPart) {
-            await this.set(clearPart);
-        }
-
-        for (const id of this.#knownParts) {
-            await (await this.#storeForPartId(id)).clear();
-        }
-    }
-
-=======
->>>>>>> 469ffbf6
     async #loadSubparts() {
         this.#knownParts = new Set(await this.#childStorage.get(KNOWN_KEY, Array<string>()));
 
