--- conflicted
+++ resolved
@@ -56,14 +56,8 @@
  */
 export abstract class BaseNodeServer {
     #deviceInstance?: MatterDevice;
-<<<<<<< HEAD
-    #interactionServer?: InteractionServer;
-
-    protected endpointStructure = new InteractionEndpointStructure();
-=======
     #mdnsBroadcaster?: MdnsInstanceBroadcaster;
     #primaryNetInterface?: UdpInterface;
->>>>>>> 65d9e1db
 
     protected readonly commandHandler = new NamedHandler<CommissioningServerCommands>();
 
@@ -123,74 +117,17 @@
     }
 
     /**
-<<<<<<< HEAD
-     * Get the root endpoint of the node.
-     */
-    getRootEndpoint() {
-        return this.rootEndpoint;
-    }
-
-    /**
-     * Add a child endpoint to the root endpoint. This is mainly used internally and not needed to be called by the user.
-     *
-     * @param endpoint Endpoint to add
-     * @protected
-     */
-    protected async addEndpoint(endpoint: EndpointInterface) {
-        await this.rootEndpoint.addChildEndpoint(endpoint);
-    }
-
-    /**
-     * Get a child endpoint from the root endpoint. This is mainly used internally and not needed to be called by the user.
-     *
-     * @param endpointId Endpoint ID of the child endpoint to get
-     * @protected
-     */
-    protected getChildEndpoint(endpointId: EndpointNumber): EndpointInterface | undefined {
-        return this.rootEndpoint.getChildEndpoint(endpointId);
-    }
-
-    /**
-     * Add a new cluster server to the root endpoint
-     * BasicInformationCluster and OperationalCredentialsCluster can not be added via this method because they are
-     * added in the constructor
-     *
-     * @param cluster
-     */
-    async addRootClusterServer<A extends Attributes, E extends Events>(cluster: ClusterServerObj<A, E>) {
-        if (cluster.id === BasicInformationCluster.id) {
-            throw new ImplementationError(
-                "BasicInformationCluster can not be modified, provide all details in constructor options!",
-            );
-        }
-        if (cluster.id === OperationalCredentialsCluster.id) {
-            throw new ImplementationError(
-                "OperationalCredentialsCluster can not be modified, provide the certificates in constructor options!",
-            );
-        }
-        await this.rootEndpoint.addClusterServer(cluster);
-    }
-
-    /**
-=======
->>>>>>> 65d9e1db
      * Advertise the node via all available interfaces (Ethernet/MDNS, BLE, ...) and start the commissioning process
      *
      * @param limitTo Limit the advertisement to the given discovery capabilities. Default is to advertise on ethernet
      *                and BLE if configured
      */
     async advertise(limitTo?: TypeFromPartialBitSchema<typeof DiscoveryCapabilitiesBitmap>) {
-<<<<<<< HEAD
-        if (this.#mdnsBroadcaster === undefined || this.#mdnsScanner === undefined) {
-            throw new ImplementationError("Add the node to the Matter instance before!");
-        }
-=======
         const port = (await this.#getPrimaryNetInterface()).port;
 
         this.#mdnsBroadcaster = new MdnsInstanceBroadcaster(port, await this.getMdnsBroadcaster());
 
         const mdnsScanner = await this.getMdnsScanner();
->>>>>>> 65d9e1db
 
         if (this.#deviceInstance !== undefined) {
             logger.debug("Device already initialized, just advertise the instance again ...");
@@ -204,48 +141,8 @@
         }
 
         this.#deviceInstance = await this.createMatterDevice();
-        this.#deviceInstance.addScanner(mdnsScanner);
-
-<<<<<<< HEAD
-        await this.initializeEndpoints();
-
-        await this.endpointStructure.initializeFromEndpoint(this.rootEndpoint);
-
-        // TODO adjust later and refactor MatterDevice
-        this.#deviceInstance = new MatterDevice(
-            this.commissioningConfig,
-            this.sessionStorage,
-            this.fabricStorage,
-            (fabricIndex: FabricIndex) => {
-                const fabricsCount = this.#deviceInstance?.getFabrics().length ?? 0;
-                if (fabricsCount === 1) {
-                    // When first Fabric is added (aka initial commissioning) and we did not advertised on MDNS before, add broadcaster now
-                    // TODO Refactor this out when we remove MatterDevice class
-                    if (
-                        this.#mdnsBroadcaster !== undefined &&
-                        !this.#deviceInstance?.hasBroadcaster(this.#mdnsBroadcaster)
-                    ) {
-                        this.#deviceInstance?.addBroadcaster(this.#mdnsBroadcaster);
-                    }
-                }
-                if (fabricsCount === 0) {
-                    // When last fabric gets deleted we do a factory reset
-                    this.factoryReset()
-                        .then(() => this.emitCommissioningChanged(fabricIndex))
-                        .catch(error => logger.error("Error while doing factory reset of the device", error));
-                } else {
-                    this.emitCommissioningChanged(fabricIndex);
-                }
-            },
-            (fabricIndex: FabricIndex) => this.emitActiveSessionsChanged(fabricIndex),
-        )
-            .addTransportInterface(
-                await UdpInterface.create("udp6", this.networkConfig.port, this.networkConfig.listeningAddressIpv6),
-            )
-            .addScanner(this.#mdnsScanner)
-            .addProtocolHandler(this.#interactionServer);
-=======
->>>>>>> 65d9e1db
+        await this.#deviceInstance.addScanner(mdnsScanner);
+
         if (!this.networkConfig.disableIpv4) {
             this.#deviceInstance.addTransportInterface(
                 await UdpInterface.create("udp4", this.networkConfig.port, this.networkConfig.listeningAddressIpv4),
@@ -296,13 +193,6 @@
         }
     }
 
-<<<<<<< HEAD
-    protected abstract initializeEndpoints(): Promise<void>;
-
-    protected abstract createInteractionServer(): InteractionServer;
-
-=======
->>>>>>> 65d9e1db
     /**
      * Is the device commissioned?
      *
@@ -316,68 +206,17 @@
      * Get the port the server is configured for (before startup) or listening
      * on (after startup).
      */
-<<<<<<< HEAD
-    set mdnsScanner(mdnsScanner: MdnsScanner) {
-        this.#mdnsScanner = mdnsScanner;
-    }
-
-    /**
-     * Set the MDNS Broadcaster instance. Should be only used internally
-     *
-     * @param mdnsBroadcaster MdnsBroadcaster instance
-     */
-    set mdnsBroadcaster(mdnsBroadcaster: MdnsBroadcaster) {
-        if (this.networkConfig.port === undefined) {
-            throw new ImplementationError("Port must be set before setting the MDNS broadcaster!");
-        }
-        this.#mdnsBroadcaster = new MdnsInstanceBroadcaster(this.networkConfig.port, mdnsBroadcaster);
-    }
-
-    /**
-     * Add a new device to the node
-     *
-     * @param device Device or Aggregator instance to add
-     */
-    async addDevice(device: Device | Aggregator) {
-        await this.addEndpoint(device);
-    }
-
-    /**
-     * Return the port the device is listening on
-     */
-    get port(): number | undefined {
-        return this.networkConfig.port;
-    }
-
-    /** Set the port the device is listening on. Can only be called before the device is initialized. */
-    set port(port: number) {
-        if (port === this.networkConfig.port) return;
-        if (this.#deviceInstance !== undefined || this.#mdnsBroadcaster !== undefined) {
-            throw new ImplementationError("Port cannot be changed after device is initialized!");
-        }
-        this.networkConfig.port = port;
-=======
     get port() {
         return this.#primaryNetInterface ? this.#primaryNetInterface.port : this.networkConfig.port;
->>>>>>> 65d9e1db
     }
 
     /**
      * Close network connections of the device and stop responding to requests
      */
     async close() {
-<<<<<<< HEAD
         await (await this.rootEndpoint.getClusterServer(BasicInformationCluster))?.triggerShutDownEvent?.();
-        await this.#interactionServer?.close();
-        this.#interactionServer = undefined;
         await this.#deviceInstance?.stop();
         this.#deviceInstance = undefined;
-        await this.endpointStructure.destroy();
-=======
-        this.rootEndpoint.getClusterServer(BasicInformationCluster)?.triggerShutDownEvent?.();
-        await this.#deviceInstance?.stop();
-        this.#deviceInstance = undefined;
->>>>>>> 65d9e1db
     }
 
     async factoryReset() {
