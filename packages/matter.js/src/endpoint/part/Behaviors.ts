--- conflicted
+++ resolved
@@ -7,35 +7,19 @@
 import { Behavior } from "../../behavior/Behavior.js";
 import { BehaviorBacking } from "../../behavior/BehaviorBacking.js";
 import type { ClusterBehavior } from "../../behavior/cluster/ClusterBehavior.js";
-<<<<<<< HEAD
-=======
 import { PartLifecycle } from "./PartLifecycle.js";
->>>>>>> 65d9e1db
 import { Val } from "../../behavior/state/managed/Val.js";
 import { Transaction } from "../../behavior/state/transaction/Transaction.js";
 import { ImplementationError } from "../../common/MatterError.js";
-<<<<<<< HEAD
-import { Logger } from "../../log/Logger.js";
-import { MaybePromise } from "../../util/Promises.js";
-=======
->>>>>>> 65d9e1db
 import { BasicSet } from "../../util/Set.js";
 import { camelize, describeList } from "../../util/String.js";
 import type { Agent } from "../Agent.js";
 import type { Part } from "../Part.js";
-<<<<<<< HEAD
-import { BehaviorInitializer } from "./BehaviorInitializer.js";
-import { Lifecycle } from "./Lifecycle.js";
-import type { SupportedBehaviors } from "./SupportedBehaviors.js";
-
-const logger = Logger.get("Behaviors");
-=======
 import type { SupportedBehaviors } from "./SupportedBehaviors.js";
 import { PartInitializer } from "./PartInitializer.js";
 import { Diagnostic } from "../../log/Diagnostic.js";
 import { LifecycleStatus } from "../../common/Lifecycle.js";
 import { DescriptorServer } from "../../behavior/definitions/descriptor/DescriptorServer.js";
->>>>>>> 65d9e1db
 
 /**
  * This class manages {@link Behavior} instances owned by a {@link Part}.
@@ -54,24 +38,6 @@
         return this.#supported;
     }
 
-<<<<<<< HEAD
-    /**
-     * The IDs of active {@link Behavior}s.
-     */
-    get active() {
-        return Object.keys(this.#backings);
-    }
-
-    /**
-     * The IDs of inactive {@link Behavior}s.
-     */
-    get inactive() {
-        const inactive = new Set(Object.keys(this.#supported));
-        for (const key of Object.keys(this.#backings)) {
-            inactive.delete(key);
-        }
-        return [...inactive];
-=======
     get status() {
         const status = {} as Record<string, LifecycleStatus>;
         for (const key in this.#supported) {
@@ -82,7 +48,6 @@
 
     get [Diagnostic.value]() {
         return Diagnostic.lifecycleList(this.status);
->>>>>>> 65d9e1db
     }
 
     constructor(part: Part, supported: SupportedBehaviors, options: Record<string, object | undefined>) {
@@ -187,13 +152,7 @@
 
         this.#supported[type.id] = type;
 
-<<<<<<< HEAD
-        this.#part.lifecycle.change(Lifecycle.Change.ServersChanged);
-
-=======
         this.#part.lifecycle.change(PartLifecycle.Change.ServersChanged);
-            
->>>>>>> 65d9e1db
         if (type.immediate && this.#part.lifecycle.isInstalled) {
             this.#part.agent.activate(type);
         }
@@ -258,7 +217,7 @@
                     return backing.createBehavior(agent, type);
                 });
         }
-        
+
         backing.construction.assert(backing.toString());
 
         return backing.createBehavior(agent, type);
@@ -266,10 +225,10 @@
 
     /**
      * Activate a behavior.
-     * 
+     *
      * Semantically identical to createAsync() but does not return a
      * {@link Promise} or throw an error.
-     * 
+     *
      * Behaviors that fail initialization will be marked as incapacitated in
      * {@link status}.
      */
@@ -279,7 +238,7 @@
         if (!backing) {
             backing = this.#createBacking(type);
         }
-        
+
         return backing.construction;
     }
 
