/**
 * @license
 * Copyright 2022-2023 Project CHIP Authors
 * SPDX-License-Identifier: Apache-2.0
 */

import { Behavior } from "../behavior/Behavior.js";
import { BehaviorBacking } from "../behavior/BehaviorBacking.js";
import { ClusterBehavior } from "../behavior/cluster/ClusterBehavior.js";
import { DescriptorServer } from "../behavior/definitions/descriptor/DescriptorServer.js";
import { ClusterServerBehaviorBacking } from "../behavior/server/ClusterServerBehaviorBacking.js";
import { ServerBehaviorBacking } from "../behavior/server/ServerBehaviorBacking.js";
import { Attributes, Commands, Events } from "../cluster/Cluster.js";
import { ClusterType } from "../cluster/ClusterType.js";
import { ClusterClientObj } from "../cluster/client/ClusterClientTypes.js";
import { ClusterServerObj, asClusterServerInternal } from "../cluster/server/ClusterServerTypes.js";
import { ImplementationError, InternalError, NotImplementedError } from "../common/MatterError.js";
import { ClusterId } from "../datatype/ClusterId.js";
import { EndpointNumber } from "../datatype/EndpointNumber.js";
import { Diagnostic } from "../log/Diagnostic.js";
import { Logger } from "../log/Logger.js";
import { IdentityService } from "../node/server/IdentityService.js";
import { PartStoreService } from "../node/server/storage/PartStoreService.js";
import { AsyncConstruction } from "../util/AsyncConstruction.js";
import { EndpointInterface } from "./EndpointInterface.js";
import { Part } from "./Part.js";

const logger = Logger.get("PartServer");

const SERVER = Symbol("server");
interface ServerPart extends Part {
    [SERVER]?: PartServer;
}

/**
 * PartServer makes a {@link Part} available for remote access as an Endpoint
 * on a Matter network.
 */
export class PartServer implements EndpointInterface {
    #part: Part;
    #name = "";
    #structureChangedCallback?: () => void;
    readonly #clusterServers = new Map<ClusterId, ClusterServerObj<Attributes, Events>>();

    constructor(part: Part) {
        (part as ServerPart)[SERVER] = this;

        this.#part = part;

        if (part.lifecycle.isReady) {
            this.#logPart();
        } else {
            part.lifecycle.ready.once(() => this.#logPart());
        }

        part.lifecycle.changed.on(() => this.#structureChangedCallback?.());
    }

    get construction(): AsyncConstruction<PartServer> {
        return AsyncConstruction(this, async () => {
            // Nothing to do
        });
    }

    createBacking(behavior: Behavior.Type): BehaviorBacking {
        let backing;
        if (behavior.prototype instanceof ClusterBehavior) {
            const cluster = (behavior as ClusterBehavior.Type).cluster;
            if (this.#clusterServers.has(cluster.id)) {
                throw new InternalError(
                    `Part ${this.#part.description} behavior ${behavior.name} cluster ${cluster.id} initialized multiple times`,
                );
            }
            backing = new ClusterServerBehaviorBacking(this.#part, behavior as ClusterBehavior.Type);
            asClusterServerInternal(backing.clusterServer)._assignToEndpoint(this);
            this.#clusterServers.set(cluster.id, backing.clusterServer);
        } else {
            backing = new ServerBehaviorBacking(this.#part, behavior);
        }
        return backing;
    }

    get number() {
        return this.#part.number;
    }

    get name() {
        return this.#name;
    }

    get agent() {
        return this.#part.agent;
    }

    getNumber(): EndpointNumber {
        if (this.number === undefined) {
            throw new InternalError("Endpoint ID has not been assigned yet");
        }
        return this.number;
    }

    async removeFromStructure(): Promise<void> {
        //this.destroy();
        this.#structureChangedCallback = undefined;
    }

    updatePartsList(): EndpointNumber[] {
        // No actual update, parts list is maintained by Parts
        const descriptor = this.#part.agent.get(DescriptorServer);
        return descriptor.state.partsList;
    }

    getChildEndpoints(): EndpointInterface[] {
        if (this.#part.hasParts) {
            const parts = this.#part.parts;
            return [...parts].map(part => PartServer.forPart(part));
        }
        return [];
    }

    determineUniqueID(): string | undefined {
        return this.#part.id;
    }

    verifyRequiredClusters(): void {
        this.#part.behaviors.validateRequirements(this.#part.type.requirements.server?.mandatory);
    }

    destroy(): void {
        // This is in EndpointInterface but we handle destruction
        // asynchronously so just ignore
    }

    async [Symbol.asyncDispose]() {
        await this.#part[Symbol.asyncDispose]();
    }

    setStructureChangedCallback(callback: () => void): void {
        this.#structureChangedCallback = callback;
    }

    addClusterServer(): void {
        throw new ImplementationError("PartServer requires you to implement clusters by adding behaviors");
    }

    hasClusterServer(cluster: ClusterType): boolean {
        return this.#clusterServers.has(cluster.id);
    }

    hasClusterServerById(clusterId: ClusterId): boolean {
        return this.#clusterServers.has(clusterId);
    }

    getClusterServer<const T extends ClusterType>(
        cluster: T,
    ): ClusterServerObj<T["attributes"], T["events"]> | undefined {
        const server = this.#clusterServers.get(cluster.id);
        if (server !== undefined) {
            return server as unknown as ClusterServerObj<T["attributes"], T["events"]>;
        }
    }

    getClusterServerById(clusterId: ClusterId): ClusterServerObj<Attributes, Events> | undefined {
        return this.#clusterServers.get(clusterId);
    }

    getAllClusterServers(): ClusterServerObj<Attributes, Events>[] {
        return [...this.#clusterServers.values()];
    }

    getAllClusterClients(): ClusterClientObj<any, Attributes, Commands, Events>[] {
        // TODO -- no binding support yet (or client behaviors)
        return [];
    }

    addClusterClient(): void {
        throw new NotImplementedError("Cluster clients unavailable on PartServer");
    }

    getClusterClient(): any {
        throw new NotImplementedError("Cluster clients unavailable on PartServer");
    }

    async addChildEndpoint(endpoint: EndpointInterface): Promise<void> {
        if (endpoint instanceof PartServer) {
            await this.#part.parts.add(endpoint.#part);
        } else {
            throw new ImplementationError("Attempt to add unmanaged endpoint as child of Part");
        }
    }

    getChildEndpoint(id: EndpointNumber): EndpointInterface | undefined {
        if (!this.#part.hasParts) {
            return;
        }
        for (const part of this.#part.parts) {
            if (part.number === id) {
                return PartServer.forPart(part);
            }
        }
    }

    /**
     * Retrieve the server for a part.
     */
    static forPart(part: Part) {
        let server = (part as ServerPart)[SERVER];
        if (!server) {
            server = (part as ServerPart)[SERVER] = new PartServer(part);
        }
        return server;
    }

    /**
     * Hierarchical diagnostics of part and children.
     */
    get [Diagnostic.value]() {
        const diagnostics = [ "Part", Diagnostic.em(this.#part.id), this.#diagnosticDict ];
        if (this.#part.parts.size) {
            diagnostics.push(Diagnostic.list(
                [ ...this.#part.parts ].map(part => PartServer.forPart(part)[Diagnostic.value])
            ));
        }
        return diagnostics as unknown;
    }

    /**
     * Log details of fully initialized part.
     */
    #logPart() {
<<<<<<< HEAD
        const isNew = this.#part.owner.serviceFor(PartStoreService).storeForPart(this.#part).isNew;
=======
        logger.info(
            // Temporary easter egg for Ingo
            "🎉 Part",
            Diagnostic.em(this.#part.id),
            "ready",
            this.#diagnosticDict,
        );
    }

    get #diagnosticDict() {
        const isNew = this.#part.owner
            .serviceFor(PartStoreService)
            .storeForPart(this.#part)
            .isNew;
>>>>>>> 04d4882d

        const port = this.#part.owner.serviceFor(IdentityService).port;

        const { active, inactive } = this.#part.behaviors;

<<<<<<< HEAD
        logger.info(
            // Temporary easter egg for Ingo
            "🎉 Part",
            Logger.em(this.#part.id),
            "ready",
            Logger.dict({
                "endpoint#": this.#part.number,
                type: `${this.#part.type.name} (0x${this.#part.type.deviceType.toString(16)})`,
                port,
                known: !isNew,
                active: active.length ? this.#part.behaviors.active.join(", ") : "(none)",
                inactive: inactive.length ? this.#part.behaviors.inactive.join(", ") : "(none)",
            }),
        );
=======
        return             Diagnostic.dict({
            "endpoint#": this.#part.number,
            type: `${this.#part.type.name} (0x${this.#part.type.deviceType.toString(16)})`,
            port,
            "known": !isNew,
            "active": active.length ? this.#part.behaviors.active.join(", ") : "(none)",
            "inactive": inactive.length ? this.#part.behaviors.inactive.join(", ") : "(none)",
        })
>>>>>>> 04d4882d
    }
}<|MERGE_RESOLUTION|>--- conflicted
+++ resolved
@@ -228,9 +228,6 @@
      * Log details of fully initialized part.
      */
     #logPart() {
-<<<<<<< HEAD
-        const isNew = this.#part.owner.serviceFor(PartStoreService).storeForPart(this.#part).isNew;
-=======
         logger.info(
             // Temporary easter egg for Ingo
             "🎉 Part",
@@ -241,32 +238,12 @@
     }
 
     get #diagnosticDict() {
-        const isNew = this.#part.owner
-            .serviceFor(PartStoreService)
-            .storeForPart(this.#part)
-            .isNew;
->>>>>>> 04d4882d
+        const isNew = this.#part.owner.serviceFor(PartStoreService).storeForPart(this.#part).isNew;
 
         const port = this.#part.owner.serviceFor(IdentityService).port;
 
         const { active, inactive } = this.#part.behaviors;
 
-<<<<<<< HEAD
-        logger.info(
-            // Temporary easter egg for Ingo
-            "🎉 Part",
-            Logger.em(this.#part.id),
-            "ready",
-            Logger.dict({
-                "endpoint#": this.#part.number,
-                type: `${this.#part.type.name} (0x${this.#part.type.deviceType.toString(16)})`,
-                port,
-                known: !isNew,
-                active: active.length ? this.#part.behaviors.active.join(", ") : "(none)",
-                inactive: inactive.length ? this.#part.behaviors.inactive.join(", ") : "(none)",
-            }),
-        );
-=======
         return             Diagnostic.dict({
             "endpoint#": this.#part.number,
             type: `${this.#part.type.name} (0x${this.#part.type.deviceType.toString(16)})`,
@@ -275,6 +252,5 @@
             "active": active.length ? this.#part.behaviors.active.join(", ") : "(none)",
             "inactive": inactive.length ? this.#part.behaviors.inactive.join(", ") : "(none)",
         })
->>>>>>> 04d4882d
     }
 }