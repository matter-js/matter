--- conflicted
+++ resolved
@@ -47,19 +47,14 @@
 
     /**
      * A string that uniquely identifies a Part.
-     * 
+     *
      * This ID must be unique amongst all Parts with the same owner.
      */
     get id() {
         if (this.#id === undefined) {
-<<<<<<< HEAD
-            throw new NotInitializedError(
-                "Part ID is not yet assigned; set ID or await part.construction to avoid this error",
-=======
             throw new UninitializedDependencyError(
                 this.toString(),
-                "part ID is not yet assigned; set ID or await part.construction to avoid this error"
->>>>>>> 65d9e1db
+                "part ID is not yet assigned; set ID or await part.construction to avoid this error",
             );
         }
         return this.#id;
@@ -71,14 +66,9 @@
      */
     get number(): EndpointNumber {
         if (this.#number === undefined) {
-<<<<<<< HEAD
-            throw new NotInitializedError(
-                "Part number is not yet assigned; set number or await part.construction to avoid this error",
-=======
             throw new UninitializedDependencyError(
                 this.toString(),
-                "part number is not yet assigned; set number or await part.construction to avoid this error"
->>>>>>> 65d9e1db
+                "part number is not yet assigned; set number or await part.construction to avoid this error",
             );
         }
         return this.#number;
@@ -99,14 +89,9 @@
      */
     get behaviors() {
         if (this.#behaviors === undefined) {
-<<<<<<< HEAD
-            throw new NotInitializedError(
-                "Part behaviors not yet initialized; await part.construction to avoid this error",
-=======
             throw new UninitializedDependencyError(
                 this.toString(),
-                "behaviors are not yet initialized; await part.construction to avoid this error"
->>>>>>> 65d9e1db
+                "behaviors are not yet initialized; await part.construction to avoid this error",
             );
         }
         return this.#behaviors;
@@ -122,7 +107,7 @@
 
     constructor(definition: T | Part.Configuration<T>, options?: Part.Options<T>) {
         // Create construction early so parts and behaviors can hook events
-        this.#construction = AsyncConstruction(this);
+        this._construction = AsyncConstruction(this);
 
         if (Part.isConfiguration(definition)) {
             options = definition;
@@ -147,34 +132,26 @@
             this.owner = options.owner;
         }
 
-        this._construction = AsyncConstruction(this, async () => {
-            if (options?.parts) {
-                for (const part of options.parts) {
-                    await this.parts.add(part);
-                }
-            }
-
-<<<<<<< HEAD
-=======
-        this.#construction.start(() => {
->>>>>>> 65d9e1db
+        if (options?.parts) {
+            for (const part of options.parts) {
+                this.parts.add(part);
+            }
+        }
+
+        this._construction.start(() => {
             if (this.#lifecycle.isInstalled) {
                 // Immediate initialization
                 return this.#initialize();
             }
- 
+
             // Deferred initialization -- wait for installation
             return new Promise<void>((fulfilled, rejected) => {
                 this.#lifecycle.installed.once(() => {
-<<<<<<< HEAD
-                    MaybePromise.then(this.#initialize(), fulfilled);
-=======
                     MaybePromise.then(
                         () => this.#initialize(),
                         fulfilled,
                         rejected,
                     );
->>>>>>> 65d9e1db
                 });
             });
         });
@@ -194,12 +171,7 @@
             () => this.lifecycle.change(PartLifecycle.Change.Ready),
         );
 
-<<<<<<< HEAD
-        const promise = this.behaviors.initialize();
-        return MaybePromise.then(promise, () => this.lifecycle.change(Lifecycle.Change.Ready));
-=======
         return promise;
->>>>>>> 65d9e1db
     }
 
     set id(id: string) {
@@ -232,13 +204,9 @@
             return;
         }
         if (this.#number !== undefined) {
-<<<<<<< HEAD
             throw new ImplementationError(
-                `Part ${this.description} endpoint number ${this.#number} is already assigned, cannot reassign`,
+                `${this} endpoint number ${this.#number} is already assigned, cannot reassign`,
             );
-=======
-            throw new ImplementationError(`${this} endpoint number ${this.#number} is already assigned, cannot reassign`)
->>>>>>> 65d9e1db
         }
         if (typeof number !== "number") {
             throw new ImplementationError(`Illegal endpoint number type "${typeof number}"`);
