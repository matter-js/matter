/**
 * @license
 * Copyright 2022-2023 Project CHIP Authors
 * SPDX-License-Identifier: Apache-2.0
 */

import { MatterDevice } from "../../MatterDevice.js";
import { ProtocolHandler } from "../../protocol/ProtocolHandler.js";
import { MessageExchange } from "../../protocol/MessageExchange.js";
import {
    DataReport,
    InteractionServerMessenger,
    InvokeRequest,
    InvokeResponse,
    MessageType,
    ReadRequest,
    StatusResponseError,
    SubscribeRequest,
    TimedRequest,
    WriteRequest,
    WriteResponse
} from "./InteractionMessenger.js";
import { Attributes, Cluster, Commands, Events, TlvNoResponse } from "../../cluster/Cluster.js";
import {
    StatusCode,
    TlvAttributePath,
    TlvAttributeReport, TlvCommandPath,
    TlvSubscribeResponse
} from "./InteractionProtocol.js"
import { BitSchema, TypeFromBitSchema } from "../../schema/BitmapSchema.js";
import { TlvStream, TypeFromSchema } from "../../tlv/TlvSchema.js";
import { TlvNoArguments } from "../../tlv/TlvNoArguments.js";
import { DeviceTypeId } from "../../datatype/DeviceTypeId.js";
import { ClusterId } from "../../datatype/ClusterId.js";
import { EndpointNumber } from "../../datatype/EndpointNumber.js";
import { SecureSession } from "../../session/SecureSession.js";
import { SubscriptionHandler } from "./SubscriptionHandler.js";
import { Message } from "../../codec/MessageCodec.js";
import { Crypto } from "../../crypto/Crypto.js";
import { decodeValueForSchema, normalizeAttributeData } from "./AttributeDataDecoder.js";
import {
    AttributeInitialValues, AttributeServers, ClusterServerHandlers, ClusterServerObj
} from "../../cluster/server/ClusterServer.js";
import { CommandServer } from "../../cluster/server/CommandServer.js";
import { AttributeGetterServer, AttributeServer } from "../../cluster/server/AttributeServer.js";
import { DescriptorCluster } from "../../cluster/DescriptorCluster.js";
import { Logger } from "../../log/Logger.js";
import { StorageContext } from "../../storage/StorageContext.js";
import { StorageManager } from "../../storage/StorageManager.js";
import { capitalize } from "../../util/String.js";
import { TlvVoid } from "../../tlv/TlvVoid.js";
<<<<<<< HEAD
import { Endpoint } from "../../device/Endpoint.js";
import { AttributeId } from "../../datatype/AttributeId.js";
import { CommandId } from "../../datatype/CommandId.js";
=======
import { TlvAttributeValuePair } from "../../cluster/index.js";
import { AttributeId } from "../../datatype/AttributeId.js";
>>>>>>> 6b470b42

export const INTERACTION_PROTOCOL_ID = 0x0001;

// TODO replace by real Endpoint object
<<<<<<< HEAD
export type EndpointData = { id: number, name: string, code: number, clusters: Map<number, ClusterServerObj<any>> };

const logger = Logger.get("InteractionProtocol");

export function ClusterServer<F extends BitSchema, A extends Attributes, C extends Commands, E extends Events>(
    clusterDef: Cluster<F, A, C, E>,
    features: TypeFromBitSchema<F>,
    attributesInitialValues: AttributeInitialValues<A>,
    handlers: ClusterServerHandlers<Cluster<F, A, C, E>>
): ClusterServerObj<A> {
    const { id: clusterId, name, commands: commandDef, attributes: attributeDef } = clusterDef;
    let clusterStorage: StorageContext | null = null;
    const attributeStorageListeners = new Map<number, (value: any, version: number) => void>();

    const result: any = {
        id: clusterId,
        name,
        _type: "ClusterServer",
        attributes: <AttributeServers<A>>{},
        _commands: new Array<CommandServer<any, any>>(),
        setStorage: (storageContext: StorageContext) => {
            clusterStorage = storageContext;

            for (const name in result.attributes) {
                const attribute = result.attributes[name];
                if (!attributeStorageListeners.has(attribute.id)) return;
                if (!storageContext.has(attribute.name)) return;
                try {
                    const data = storageContext.get<{ version: number, value: any }>(attribute.name);
                    logger.debug(`Restoring attribute ${attribute.name} (${attribute.id}) in cluster ${name} (${clusterId})`);
                    attribute.init(data.value, data.version);
                } catch (error) {
                    logger.warn(`Failed to restore attribute ${attribute.name} (${attribute.id}) in cluster ${name} (${clusterId})`, error);
                }
            }
        }
    };

    const attributeStorageListener = (attributeName: string, version: number, value: any) => {
        if (!clusterStorage) return;
        logger.debug(`Storing attribute ${attributeName} in cluster ${name} (${clusterId})`);
        clusterStorage.set(attributeName, { version, value });
    }

    // Create attributes
    attributesInitialValues = {
        ...attributesInitialValues,
        clusterRevision: clusterDef.revision,
        featureMap: features,
        attributeList: new Array<AttributeId>(),
        acceptedCommandList: new Array<CommandId>(),
        generatedCommandList: new Array<CommandId>(),
    };
    const attributeList = new Array<AttributeId>();
    for (const attributeName in attributeDef) {
        const capitalizedAttributeName = capitalize(attributeName);
        if ((attributesInitialValues as any)[attributeName] !== undefined) {
            const { id, schema, writable, persistent } = attributeDef[attributeName];
=======
export type EndpointData = { id: number, name: string, code: number, clusters: Map<number, ClusterServer<any, any, any, any, any>> };

const logger = Logger.get("InteractionProtocol");

export class ClusterServer<F extends BitSchema, SF extends Partial<TypeFromBitSchema<F>>, A extends Attributes, C extends Commands, E extends Events> {
    readonly id: number;
    readonly name: string;
    readonly attributes = <AttributeServers<A>>{};
    readonly commands = new Array<CommandServer<any, any>>();
    private clusterStorage: StorageContext | null = null;
    private attributeStorageListeners = new Map<number, (value: any, version: number) => void>();
    private sceneAttributeList = new Array<string>();

    constructor(clusterDef: Cluster<F, SF, A, C, E>, attributesInitialValues: AttributeInitialValues<A>, handlers: ClusterServerHandlers<Cluster<F, SF, A, C, E>>) {
        const { id, name, attributes: attributeDefs, commands: commandDefs, supportedFeatures } = clusterDef;
        this.id = id;
        this.name = name;

        // Create attributes
        attributesInitialValues = {
            ...attributesInitialValues,
            clusterRevision: clusterDef.revision,
            featureMap: supportedFeatures,
        };
        for (const name in attributesInitialValues) {
            const { id, schema, writable, persistent, scene } = attributeDefs[name];
>>>>>>> 6b470b42
            const validator = typeof schema.validate === 'function' ? schema.validate.bind(schema) : undefined;
            const getter = (handlers as any)[`get${capitalize(attributeName)}`];
            if (getter === undefined) {
                result.attributes[attributeName] = new AttributeServer(id, attributeName, schema, validator ?? (() => { /* no validation */
                }), writable, (attributesInitialValues as any)[attributeName]);
            } else {
<<<<<<< HEAD
                result.attributes[attributeName] = new AttributeGetterServer(id, attributeName, schema, validator ?? (() => { /* no validation */
                }), writable, (attributesInitialValues as any)[attributeName], getter);
=======
                (this.attributes as any)[name] = new AttributeGetterServer(id, name, schema, validator ?? (() => { /* no validation */ }), writable, (attributesInitialValues as any)[name], (session, endpoint) => getter({ attributes: this.attributes, endpoint, session }));
>>>>>>> 6b470b42
            }
            if (persistent) {
                const listener = (value: any, version: number) => attributeStorageListener(attributeName, version, value);
                attributeStorageListeners.set(id, listener);
                result.attributes[attributeName].addMatterListener(listener);
            }
<<<<<<< HEAD
            result[`get${capitalizedAttributeName}Attribute`] = () => result.attributes[attributeName].get();
            result[`set${capitalizedAttributeName}Attribute`] = <T,>(value: T) => result.attributes[attributeName].set(value);
            result[`subscribe${capitalizedAttributeName}Attribute`] = <T,>(listener: (newValue: T, oldValue: T) => void) => result.attributes[attributeName].addListener(listener);
            attributeList.push(new AttributeId(id));
        } else {
            // TODO: Find maybe a better way to do this including strong typing according to attribute initial values set?
            result[`get${capitalizedAttributeName}Attribute`] = () => undefined;
            result[`set${capitalizedAttributeName}Attribute`] = () => {
                throw new Error(`Attribute ${attributeName} is optional and not initialized. To use it please initialize it first.`);
            };
            result[`subscribe${capitalizedAttributeName}Attribute`] = () => {
                throw new Error(`Attribute ${attributeName} is optional and not initialized. To use it please initialize it first.`);
            };
=======
            if (scene) {
                this.sceneAttributeList.push(name);
            }
        }

        // Create commands
        for (const name in commandDefs) {
            const handler = (handlers as any)[name];
            if (handler === undefined) continue;
            const { requestId, requestSchema, responseId, responseSchema } = commandDefs[name];
            this.commands.push(new CommandServer(requestId, responseId, name, requestSchema, responseSchema, (request, session, message, endpoint) => handler({ request, attributes: this.attributes, session, message, endpoint })));
>>>>>>> 6b470b42
        }
    }
    result.attributes.attributeList.set(attributeList);

    // Create commands
    const acceptedCommandList = new Array<number>();
    const generatedCommandList = new Array<number>();
    for (const name in commandDef) {
        const handler = (handlers as any)[name];
        if (handler === undefined) continue;
        const { requestId, requestSchema, responseId, responseSchema } = commandDef[name];
        result._commands.push(new CommandServer(requestId, responseId, name, requestSchema, responseSchema, (request, session, message, endpoint) => handler({ request, attributes: result.attributes, session, message, endpoint })));
        if (!acceptedCommandList.includes(requestId)) {
            acceptedCommandList.push(requestId);
        }
        if (responseSchema !== TlvNoResponse) {
            if (!generatedCommandList.includes(responseId)) {
                generatedCommandList.push(responseId);
            }
        }
    }
    result.attributes.acceptedCommandList.set(acceptedCommandList.map(id => new CommandId(id)));
    result.attributes.generatedCommandList.set(generatedCommandList.map(id => new CommandId(id)));

<<<<<<< HEAD
    return result as ClusterServerObj<A>;
=======
    attributeStorageListener(attributeName: string, version: number, value: any) {
        if (!this.clusterStorage) return;
        logger.debug(`Storing attribute ${attributeName} in cluster ${this.name} (${this.id})`);
        this.clusterStorage.set(attributeName, { version, value });
    }

    getSceneExtensionFieldSets() {
        const values = new Array<TypeFromSchema<typeof TlvAttributeValuePair>>();
        for (const name of this.sceneAttributeList) {
            const attributeServer = (this.attributes as any)[name]
            values.push({ attributeId: new AttributeId(attributeServer.id), attributeValue: attributeServer.schema.encodeTlv(attributeServer.get()) });
        }
        return values;
    }

    setSceneExtensionFieldSets(values: TypeFromSchema<typeof TlvAttributeValuePair>[], _transitionTime: number) {
        // TODO It is recommended that, where possible (e.g., it is not possible for attributes with Boolean data type),
        //  a gradual transition SHOULD take place from the old to the new state over this time. However, the exact
        //  transition is manufacturer dependent.

        for (const { attributeId, attributeValue } of values) {
            const attributeName = this.sceneAttributeList.find(name => (this.attributes as any)[name].id === attributeId.id);
            if (attributeName) {
                const attributeServer = (this.attributes as any)[attributeName];
                attributeServer.set(attributeServer.schema.decodeTlv(attributeValue));
            }
        }
    }

    verifySceneExtensionFieldSets(values: TypeFromSchema<typeof TlvAttributeValuePair>[]) {
        for (const { attributeId, attributeValue } of values) {
            const attributeName = this.sceneAttributeList.find(name => (this.attributes as any)[name].id === attributeId.id);
            if (attributeName) {
                const attributeServer = (this.attributes as any)[attributeName];
                console.log('Check attribute', attributeName, attributeServer.get(), attributeServer.schema.decodeTlv(attributeValue), attributeServer.schema.decodeTlv(attributeValue) === attributeServer.get())
                if (attributeServer.get() !== attributeServer.schema.decodeTlv(attributeValue)) return false;
            }
        }
        return true;
    }
>>>>>>> 6b470b42
}

export interface CommandPath {
    endpointId: number,
    clusterId: number,
    commandId: number,
}

export interface AttributePath {
    endpointId: number,
    clusterId: number,
    attributeId: number,
}

export interface AttributeWithPath {
    path: TypeFromSchema<typeof TlvAttributePath>,
    attribute: AttributeServer<any>,
}

export function commandPathToId({ endpointId, clusterId, commandId }: CommandPath) {
    return `${endpointId}/${clusterId}/${commandId}`;
}

export function attributePathToId({ endpointId, clusterId, attributeId }: TypeFromSchema<typeof TlvAttributePath>) {
    return `${endpointId}/${clusterId}/${attributeId}`;
}

function toHex(value: number | undefined) {
    return value === undefined ? "*" : `0x${value.toString(16)}`;
}

export class InteractionServer implements ProtocolHandler<MatterDevice> {

    private endpoints = new Map<number, EndpointData>();
    private attributes = new Map<string, AttributeServer<any>>();
    private attributePaths = new Array<AttributePath>();
    private commands = new Map<string, CommandServer<any, any>>();
    private commandPaths = new Array<CommandPath>();
    private nextSubscriptionId = Crypto.getRandomUInt32();

    constructor(
        private readonly storageManager: StorageManager
    ) { }

    getId() {
        return INTERACTION_PROTOCOL_ID;
    }

<<<<<<< HEAD
    addEndpoint(endpointId: number, device: { name: string, code: number }, clusters: ClusterServerObj<any>[]) {
        // Add the descriptor cluster
        const descriptorCluster = ClusterServer(DescriptorCluster, {}, {
=======
    addEndpoint(endpointId: number, device: { name: string, code: number }, clusters: ClusterServer<any, any, any, any, any>[]) {
        // Add the descriptor cluster
        const descriptorCluster = new ClusterServer(DescriptorCluster, {
>>>>>>> 6b470b42
            deviceTypeList: [{ revision: 1, deviceType: new DeviceTypeId(device.code) }],
            serverList: [],
            clientList: [],
            partsList: [],
        }, {});
        clusters.push(descriptorCluster as ClusterServerObj<any>);
        descriptorCluster.attributes.serverList.setLocal(clusters.map(({ id }) => new ClusterId(id)));

        const clusterEndpointNumber = new EndpointNumber(endpointId);

<<<<<<< HEAD
        const clusterMap = new Map<number, ClusterServerObj<any>>();
=======
        const clusterMap = new Map<number, ClusterServer<any, any, any, any, any>>();
>>>>>>> 6b470b42
        clusters.forEach(cluster => {
            const { id: clusterId, attributes, _commands: commands } = cluster;

            cluster.setStorage(this.storageManager.createContext(`Cluster-${clusterEndpointNumber.number}-${clusterId}`));

            clusterMap.set(clusterId, cluster);
            // Add attributes
            for (const name in attributes) {
                const attribute = attributes[name];
                const path = { endpointId, clusterId, attributeId: attribute.id };
                this.attributes.set(attributePathToId(path), attribute);
                this.attributePaths.push(path);
            }

            // Add commands
            commands.forEach(command => {
                const path = { endpointId, clusterId, commandId: command.invokeId };
                this.commands.set(commandPathToId(path), command);
                this.commandPaths.push(path);
            });
        });

        // Add part list if the endpoint is not root
        if (endpointId !== 0) {
            const rootPartsListAttribute: AttributeServer<EndpointNumber[]> | undefined = this.attributes.get(attributePathToId({ endpointId: 0, clusterId: DescriptorCluster.id, attributeId: DescriptorCluster.attributes.partsList.id }));
            if (rootPartsListAttribute === undefined) throw new Error("The root endpoint should be added first!");
            rootPartsListAttribute.setLocal([...rootPartsListAttribute.getLocal(), clusterEndpointNumber]);
        }

        this.endpoints.set(endpointId, { ...device, id: endpointId, clusters: clusterMap });

        return this;
    }

    setRootEndpoint(endpoint: Endpoint) {
        const { endpoints, attributes, attributePaths, commands, commandPaths } = endpoint.getStructure();

        // TODO change but legacy ...
        this.endpoints = new Map<number, EndpointData>();
        for (const [endpointId, { deviceTypes, clusters }] of endpoints) {
            this.endpoints.set(endpointId, { ...deviceTypes[0], id: endpointId, clusters });
            for (const cluster of clusters.values()) {
                cluster.setStorage(this.storageManager.createContext(`Cluster-${endpointId}-${cluster.id}`));
            }
        }

        this.attributes = attributes;
        this.attributePaths = attributePaths;
        this.commands = commands;
        this.commandPaths = commandPaths;

        return this;
    }

    async onNewExchange(exchange: MessageExchange<MatterDevice>) {
        await new InteractionServerMessenger(exchange).handleRequest(
            readRequest => this.handleReadRequest(exchange, readRequest),
            writeRequest => this.handleWriteRequest(exchange, writeRequest),
            (subscribeRequest, messenger) => this.handleSubscribeRequest(exchange, subscribeRequest, messenger),
            (invokeRequest, message) => this.handleInvokeRequest(exchange, invokeRequest, message),
            timedRequest => this.handleTimedRequest(exchange, timedRequest),
        );
    }

    handleReadRequest(exchange: MessageExchange<MatterDevice>, { attributeRequests: attributePaths, isFabricFiltered }: ReadRequest): DataReport {
        if (attributePaths === undefined) {
            throw new StatusResponseError("Only Read requests with attributeRequests are supported right now", StatusCode.UnsupportedRead);
        }
        logger.debug(`Received read request from ${exchange.channel.getName()}: ${attributePaths.map(path => this.resolveAttributeName(path)).join(", ")}, isFabricFiltered=${isFabricFiltered}`);

        // UnsupportedNode/UnsupportedEndpoint/UnsupportedCluster/UnsupportedAttribute/UnsupportedRead

        const attributeReports = attributePaths.flatMap((path: TypeFromSchema<typeof TlvAttributePath>): TypeFromSchema<typeof TlvAttributeReport>[] => {
            const attributes = this.getAttributes([path]);
            if (attributes.length === 0) {
                logger.debug(`Read from ${exchange.channel.getName()}: ${this.resolveAttributeName(path)} unsupported path`);
                return [{ attributeStatus: { path, status: { status: StatusCode.UnsupportedAttribute } } }]; // TODO: Find correct status code
            }

            return attributes.map(({ path, attribute }) => {
                const { endpointId } = path;
                const endpoint = endpointId !== undefined ? this.endpoints.get(endpointId) : undefined;
                const { value, version } = attribute.getWithVersion(exchange.session, endpoint); // TODO check ACL
                logger.debug(`Read from ${exchange.channel.getName()}: ${this.resolveAttributeName(path)}=${Logger.toJSON(value)} (version=${version})`);
                return { attributeData: { path, data: attribute.schema.encodeTlv(value), dataVersion: version } };
            });
        });

        return {
            interactionModelRevision: 1,
            suppressResponse: false,
            attributeReports
        };
    }

    handleWriteRequest(exchange: MessageExchange<MatterDevice>, { suppressResponse, writeRequests }: WriteRequest): WriteResponse {
        logger.debug(`Received write request from ${exchange.channel.getName()}: ${writeRequests.map(req => this.resolveAttributeName(req.path)).join(", ")}, suppressResponse=${suppressResponse}`);

        // TODO consider TimedRequest constraints

        const writeData = normalizeAttributeData(writeRequests, true);

        const writeResults = writeData.flatMap((values): { path: TypeFromSchema<typeof TlvAttributePath>, statusCode: StatusCode }[] => {
            const { path, dataVersion } = values[0];
            const attributes = this.getAttributes([path], true);
            if (attributes.length === 0) {
                return [{ path, statusCode: StatusCode.UnsupportedWrite }]; // TODO: Find correct status code
            }

            return attributes.map(({ path, attribute }) => {
                // TODO add checks or dataVersion
                // TODO add ACL checks
                const { schema, defaultValue } = attribute;

                try {
                    const value = decodeValueForSchema(schema, values, defaultValue);
                    logger.debug(`Handle write request from ${exchange.channel.getName()} resolved to: ${this.resolveAttributeName(path)}=${Logger.toJSON(value)} (Version=${dataVersion})`);
                    attribute.set(value, exchange.session);
                } catch (error: any) {
                    if (attributes.length === 1) { // For Multi-Attribute-Writes we ignore errors
                        logger.error(`Error while handling write request from ${exchange.channel.getName()} to ${this.resolveAttributeName(path)}: ${error.message}`);
                        return { path, statusCode: StatusCode.ConstraintError };
                    } else {
                        logger.debug(`While handling write request from ${exchange.channel.getName()} to ${this.resolveAttributeName(path)} ignored: ${error.message}`);
                    }
                }
                return { path, statusCode: StatusCode.Success };
            });
            //.filter(({ statusCode }) => statusCode !== StatusCode.Success); // see https://github.com/project-chip/connectedhomeip/issues/26198
        });

        // TODO respect suppressResponse, potentially also needs adjustment in InteractionMessenger class!
        const errorResults = writeResults.filter(({ statusCode }) => statusCode !== StatusCode.Success);
        logger.debug(`Write request from ${exchange.channel.getName()} done ${errorResults.length ? `with following errors: ${errorResults.map(({ path, statusCode }) => `${this.resolveAttributeName(path)}=${Logger.toJSON(statusCode)}`).join(", ")}` : "without errors"}`);

        return {
            interactionModelRevision: 1,
            writeResponses: writeResults.map(({ path, statusCode }) => ({ path, status: { status: statusCode } })),
        };
    }

    async handleSubscribeRequest(exchange: MessageExchange<MatterDevice>, { minIntervalFloorSeconds, maxIntervalCeilingSeconds, attributeRequests, eventRequests, keepSubscriptions }: SubscribeRequest, messenger: InteractionServerMessenger): Promise<void> {
        logger.debug(`Received subscribe request from ${exchange.channel.getName()}`);

        if (!exchange.session.isSecure()) throw new Error("Subscriptions are only implemented on secure sessions");
        const session = exchange.session as SecureSession<MatterDevice>;
        const fabric = session.getFabric();
        if (fabric === undefined) throw new Error("Subscriptions are only implemented after a fabric has been assigned");

        if ((!Array.isArray(attributeRequests) || attributeRequests.length === 0) && (!Array.isArray(eventRequests) || eventRequests.length === 0)) {
            throw new StatusResponseError("No attributes or events requested", StatusCode.InvalidAction);
        }

        if (!keepSubscriptions) {
            session.clearSubscriptions();
        }

        // TODO add eventsRequest and other missing supports
        if (attributeRequests !== undefined) {
            logger.debug(`Subscribe to ${attributeRequests.map(path => this.resolveAttributeName(path)).join(", ")}`);

            if (attributeRequests.length === 0) throw new Error("Unsupported subscription request with empty attribute list");
            if (minIntervalFloorSeconds < 0) throw new Error("minIntervalFloorSeconds should be greater or equal to 0");
            if (maxIntervalCeilingSeconds < 0) throw new Error("maxIntervalCeilingSeconds should be greater or equal to 1");
            if (maxIntervalCeilingSeconds < minIntervalFloorSeconds) throw new Error("maxIntervalCeilingSeconds should be greater or equal to minIntervalFloorSeconds");

            const attributes = this.getAttributes(attributeRequests);

            if (!attributes.length) {
                throw new StatusResponseError("Attributes not found", StatusCode.UnsupportedAttribute);
            }

            // TODO: Interpret specs:
            // The publisher SHALL compute an appropriate value for the MaxInterval field in the action. This SHALL respect the following constraint: MinIntervalFloor ≤ MaxInterval ≤ MAX(SUBSCRIPTION_MAX_INTERVAL_PUBLISHER_LIMIT=60mn, MaxIntervalCeiling)

            if (this.nextSubscriptionId === 0xFFFFFFFF) this.nextSubscriptionId = 0;
            const subscriptionId = this.nextSubscriptionId++;
            const subscriptionHandler = new SubscriptionHandler(subscriptionId, session.getContext(), fabric, session.getPeerNodeId(), attributes, minIntervalFloorSeconds, maxIntervalCeilingSeconds);
            session.addSubscription(subscriptionHandler);

            // Send initial data report to prime the subscription with initial data
            await subscriptionHandler.sendInitialReport(messenger, session);

            const maxInterval = subscriptionHandler.getMaxInterval();
            logger.info(`Created subscription ${subscriptionId} for Session ${session.getId()} with ${attributes.length} attributes. Updates: ${minIntervalFloorSeconds} - ${maxIntervalCeilingSeconds} => ${maxInterval} seconds`);
            // Then send the subscription response
            await messenger.send(MessageType.SubscribeResponse, TlvSubscribeResponse.encode({ subscriptionId, maxInterval, interactionModelRevision: 1 }));
            subscriptionHandler.activateSendingUpdates();
        }
    }

    async handleInvokeRequest(exchange: MessageExchange<MatterDevice>, { invokeRequests }: InvokeRequest, message: Message): Promise<InvokeResponse> {
        logger.debug(`Received invoke request from ${exchange.channel.getName()}: ${invokeRequests.map(({ commandPath: { endpointId, clusterId, commandId } }) => `${toHex(endpointId)}/${toHex(clusterId)}/${toHex(commandId)}`).join(", ")}`);

        const results = new Array<{ commandPath: TypeFromSchema<typeof TlvCommandPath>, code: StatusCode, response: TlvStream, responseId: number }>();

        await Promise.all(invokeRequests.map(async ({ commandPath, commandFields }) => {
            const { endpointId } = commandPath;
            if (endpointId === undefined) {
                logger.error("Wildcard command invokes not yet supported!");
                results.push({ code: StatusCode.UnsupportedCommand, commandPath, response: TlvVoid.encodeTlv(), responseId: 0 });
                return;
            }
            const command = this.commands.get(commandPathToId(commandPath as CommandPath));
            if (command === undefined) {
                // results.push({ code: StatusCode.UnsupportedCommand, path });// TODO!!
                return;
            }
            const endpoint = this.endpoints.get(endpointId);
            if (!endpoint) {
                logger.error(`Endpoint ${endpointId} not found`);
                //results.push({ code: StatusCode.UnsupportedCommand, commandPath, response: TlvVoid.encodeTlv(), responseId: 0 }); // TODO
                return;
            }

            // If no arguments are provided in the invoke data (because optional field), we use our type as replacement
            if (commandFields === undefined) {
                commandFields = TlvNoArguments.encodeTlv(commandFields);
            }

            const result = await command.invoke(exchange.session, commandFields, message, endpoint);
            results.push({ ...result, commandPath });
        }));

        return {
            suppressResponse: false,
            interactionModelRevision: 1,
            invokeResponses: results.map(({ commandPath, responseId, code, response }) => {
                if (response.length === 0) {
                    return { status: { commandPath, status: { status: code } } };
                } else {
                    return { command: { commandPath: { ...commandPath, commandId: responseId }, commandFields: response } };
                }
            }),
        };
    }

    handleTimedRequest(exchange: MessageExchange<MatterDevice>, { timeout }: TimedRequest) {
        logger.debug(`Received timed request (${timeout}) from ${exchange.channel.getName()}`);
        // TODO: implement this
    }

    private resolveAttributeName({ endpointId, clusterId, attributeId }: TypeFromSchema<typeof TlvAttributePath>) {
        if (endpointId === undefined) {
            return `*/${toHex(clusterId)}/${toHex(attributeId)}`;
        }
        const endpoint = this.endpoints.get(endpointId);
        if (endpoint === undefined) {
            return `unknown(${toHex(endpointId)})/${toHex(clusterId)}/${toHex(attributeId)}`;
        }
        const endpointName = `${endpoint.name}(${toHex(endpointId)})`;

        if (clusterId === undefined) {
            return `${endpointName}/*/${toHex(attributeId)}`;
        }
        const cluster = endpoint.clusters.get(clusterId);
        if (cluster === undefined) {
            return `${endpointName}/unknown(${toHex(clusterId)})/${toHex(attributeId)}`;
        }
        const clusterName = `${cluster.name}(${toHex(clusterId)})`;

        if (attributeId === undefined) {
            return `${endpointName}/${clusterName}/*`;
        }
        const attribute = this.attributes.get(attributePathToId({ endpointId, clusterId, attributeId }));
        const attributeName = `${attribute?.name ?? "unknown"}(${toHex(attributeId)})`;
        return `${endpointName}/${clusterName}/${attributeName}`;
    }

    private getAttributes(filters: TypeFromSchema<typeof TlvAttributePath>[], onlyWritable = false): AttributeWithPath[] {
        const result = new Array<AttributeWithPath>();

        filters.forEach(({ endpointId, clusterId, attributeId }) => {
            if (endpointId !== undefined && clusterId !== undefined && attributeId !== undefined) {
                const path = { endpointId, clusterId, attributeId };
                const attribute = this.attributes.get(attributePathToId(path));
                if (attribute === undefined) return;
                if (onlyWritable && !attribute.isWritable) return;
                result.push({ path, attribute });
            } else {
                this.attributePaths.filter(path =>
                    (endpointId === undefined || endpointId === path.endpointId)
                    && (clusterId === undefined || clusterId === path.clusterId)
                    && (attributeId === undefined || attributeId === path.attributeId))
                    .forEach(path => {
                        const attribute = this.attributes.get(attributePathToId(path)) as AttributeServer<any>;
                        if (attribute === undefined) return;
                        if (onlyWritable && !attribute.isWritable) return;
                        result.push({ path, attribute })
                    });
            }
        });

        return result;
    }
}<|MERGE_RESOLUTION|>--- conflicted
+++ resolved
@@ -49,30 +49,25 @@
 import { StorageManager } from "../../storage/StorageManager.js";
 import { capitalize } from "../../util/String.js";
 import { TlvVoid } from "../../tlv/TlvVoid.js";
-<<<<<<< HEAD
 import { Endpoint } from "../../device/Endpoint.js";
 import { AttributeId } from "../../datatype/AttributeId.js";
 import { CommandId } from "../../datatype/CommandId.js";
-=======
 import { TlvAttributeValuePair } from "../../cluster/index.js";
 import { AttributeId } from "../../datatype/AttributeId.js";
->>>>>>> 6b470b42
 
 export const INTERACTION_PROTOCOL_ID = 0x0001;
 
 // TODO replace by real Endpoint object
-<<<<<<< HEAD
-export type EndpointData = { id: number, name: string, code: number, clusters: Map<number, ClusterServerObj<any>> };
+export type EndpointData = { id: number, name: string, code: number, clusters: Map<number, ClusterServerObj<any, any>> };
 
 const logger = Logger.get("InteractionProtocol");
 
-export function ClusterServer<F extends BitSchema, A extends Attributes, C extends Commands, E extends Events>(
-    clusterDef: Cluster<F, A, C, E>,
-    features: TypeFromBitSchema<F>,
+export function ClusterServer<F extends BitSchema, SF extends Partial<TypeFromBitSchema<F>>, A extends Attributes, C extends Commands, E extends Events>(
+    clusterDef: Cluster<F, SF, A, C, E>,
     attributesInitialValues: AttributeInitialValues<A>,
-    handlers: ClusterServerHandlers<Cluster<F, A, C, E>>
+    handlers: ClusterServerHandlers<Cluster<F, SF, A, C, E>>
 ): ClusterServerObj<A> {
-    const { id: clusterId, name, commands: commandDef, attributes: attributeDef } = clusterDef;
+    const { id: clusterId, name, commands: commandDef, attributes: attributeDef, supportedFeatures } = clusterDef;
     let clusterStorage: StorageContext | null = null;
     const attributeStorageListeners = new Map<number, (value: any, version: number) => void>();
 
@@ -106,11 +101,48 @@
         clusterStorage.set(attributeName, { version, value });
     }
 
+    getSceneExtensionFieldSets() {
+        const values = new Array<TypeFromSchema<typeof TlvAttributeValuePair>>();
+        for (const name of this.sceneAttributeList) {
+            const attributeServer = (this.attributes as any)[name]
+            values.push({ attributeId: new AttributeId(attributeServer.id), attributeValue: attributeServer.schema.encodeTlv(attributeServer.get()) });
+        }
+        return values;
+    }
+
+    setSceneExtensionFieldSets(values: TypeFromSchema<typeof TlvAttributeValuePair>[], _transitionTime: number) {
+        // TODO It is recommended that, where possible (e.g., it is not possible for attributes with Boolean data type),
+        //  a gradual transition SHOULD take place from the old to the new state over this time. However, the exact
+        //  transition is manufacturer dependent.
+
+        for (const { attributeId, attributeValue } of values) {
+            const attributeName = this.sceneAttributeList.find(name => (this.attributes as any)[name].id === attributeId.id);
+            if (attributeName) {
+                const attributeServer = (this.attributes as any)[attributeName];
+                attributeServer.set(attributeServer.schema.decodeTlv(attributeValue));
+            }
+        }
+    }
+
+    verifySceneExtensionFieldSets(values: TypeFromSchema<typeof TlvAttributeValuePair>[]) {
+        for (const { attributeId, attributeValue } of values) {
+            const attributeName = this.sceneAttributeList.find(name => (this.attributes as any)[name].id === attributeId.id);
+            if (attributeName) {
+                const attributeServer = (this.attributes as any)[attributeName];
+                console.log('Check attribute', attributeName, attributeServer.get(), attributeServer.schema.decodeTlv(attributeValue), attributeServer.schema.decodeTlv(attributeValue) === attributeServer.get())
+                if (attributeServer.get() !== attributeServer.schema.decodeTlv(attributeValue)) return false;
+            }
+        }
+        return true;
+    }
+
+    const sceneAttributeList = new Array<string>();
+
     // Create attributes
     attributesInitialValues = {
         ...attributesInitialValues,
         clusterRevision: clusterDef.revision,
-        featureMap: features,
+        featureMap: supportedFeatures,
         attributeList: new Array<AttributeId>(),
         acceptedCommandList: new Array<CommandId>(),
         generatedCommandList: new Array<CommandId>(),
@@ -119,54 +151,24 @@
     for (const attributeName in attributeDef) {
         const capitalizedAttributeName = capitalize(attributeName);
         if ((attributesInitialValues as any)[attributeName] !== undefined) {
-            const { id, schema, writable, persistent } = attributeDef[attributeName];
-=======
-export type EndpointData = { id: number, name: string, code: number, clusters: Map<number, ClusterServer<any, any, any, any, any>> };
-
-const logger = Logger.get("InteractionProtocol");
-
-export class ClusterServer<F extends BitSchema, SF extends Partial<TypeFromBitSchema<F>>, A extends Attributes, C extends Commands, E extends Events> {
-    readonly id: number;
-    readonly name: string;
-    readonly attributes = <AttributeServers<A>>{};
-    readonly commands = new Array<CommandServer<any, any>>();
-    private clusterStorage: StorageContext | null = null;
-    private attributeStorageListeners = new Map<number, (value: any, version: number) => void>();
-    private sceneAttributeList = new Array<string>();
-
-    constructor(clusterDef: Cluster<F, SF, A, C, E>, attributesInitialValues: AttributeInitialValues<A>, handlers: ClusterServerHandlers<Cluster<F, SF, A, C, E>>) {
-        const { id, name, attributes: attributeDefs, commands: commandDefs, supportedFeatures } = clusterDef;
-        this.id = id;
-        this.name = name;
-
-        // Create attributes
-        attributesInitialValues = {
-            ...attributesInitialValues,
-            clusterRevision: clusterDef.revision,
-            featureMap: supportedFeatures,
-        };
-        for (const name in attributesInitialValues) {
-            const { id, schema, writable, persistent, scene } = attributeDefs[name];
->>>>>>> 6b470b42
+            const { id, schema, writable, persistent, scene } = attributeDef[attributeName];
             const validator = typeof schema.validate === 'function' ? schema.validate.bind(schema) : undefined;
             const getter = (handlers as any)[`get${capitalize(attributeName)}`];
             if (getter === undefined) {
                 result.attributes[attributeName] = new AttributeServer(id, attributeName, schema, validator ?? (() => { /* no validation */
                 }), writable, (attributesInitialValues as any)[attributeName]);
             } else {
-<<<<<<< HEAD
                 result.attributes[attributeName] = new AttributeGetterServer(id, attributeName, schema, validator ?? (() => { /* no validation */
-                }), writable, (attributesInitialValues as any)[attributeName], getter);
-=======
-                (this.attributes as any)[name] = new AttributeGetterServer(id, name, schema, validator ?? (() => { /* no validation */ }), writable, (attributesInitialValues as any)[name], (session, endpoint) => getter({ attributes: this.attributes, endpoint, session }));
->>>>>>> 6b470b42
+                }), writable, (attributesInitialValues as any)[attributeName], (session, endpoint) => getter({ attributes: this.attributes, endpoint, session }));
             }
             if (persistent) {
                 const listener = (value: any, version: number) => attributeStorageListener(attributeName, version, value);
                 attributeStorageListeners.set(id, listener);
                 result.attributes[attributeName].addMatterListener(listener);
             }
-<<<<<<< HEAD
+            if (scene) {
+                this.sceneAttributeList.push(name);
+            }
             result[`get${capitalizedAttributeName}Attribute`] = () => result.attributes[attributeName].get();
             result[`set${capitalizedAttributeName}Attribute`] = <T,>(value: T) => result.attributes[attributeName].set(value);
             result[`subscribe${capitalizedAttributeName}Attribute`] = <T,>(listener: (newValue: T, oldValue: T) => void) => result.attributes[attributeName].addListener(listener);
@@ -180,19 +182,6 @@
             result[`subscribe${capitalizedAttributeName}Attribute`] = () => {
                 throw new Error(`Attribute ${attributeName} is optional and not initialized. To use it please initialize it first.`);
             };
-=======
-            if (scene) {
-                this.sceneAttributeList.push(name);
-            }
-        }
-
-        // Create commands
-        for (const name in commandDefs) {
-            const handler = (handlers as any)[name];
-            if (handler === undefined) continue;
-            const { requestId, requestSchema, responseId, responseSchema } = commandDefs[name];
-            this.commands.push(new CommandServer(requestId, responseId, name, requestSchema, responseSchema, (request, session, message, endpoint) => handler({ request, attributes: this.attributes, session, message, endpoint })));
->>>>>>> 6b470b42
         }
     }
     result.attributes.attributeList.set(attributeList);
@@ -217,50 +206,7 @@
     result.attributes.acceptedCommandList.set(acceptedCommandList.map(id => new CommandId(id)));
     result.attributes.generatedCommandList.set(generatedCommandList.map(id => new CommandId(id)));
 
-<<<<<<< HEAD
     return result as ClusterServerObj<A>;
-=======
-    attributeStorageListener(attributeName: string, version: number, value: any) {
-        if (!this.clusterStorage) return;
-        logger.debug(`Storing attribute ${attributeName} in cluster ${this.name} (${this.id})`);
-        this.clusterStorage.set(attributeName, { version, value });
-    }
-
-    getSceneExtensionFieldSets() {
-        const values = new Array<TypeFromSchema<typeof TlvAttributeValuePair>>();
-        for (const name of this.sceneAttributeList) {
-            const attributeServer = (this.attributes as any)[name]
-            values.push({ attributeId: new AttributeId(attributeServer.id), attributeValue: attributeServer.schema.encodeTlv(attributeServer.get()) });
-        }
-        return values;
-    }
-
-    setSceneExtensionFieldSets(values: TypeFromSchema<typeof TlvAttributeValuePair>[], _transitionTime: number) {
-        // TODO It is recommended that, where possible (e.g., it is not possible for attributes with Boolean data type),
-        //  a gradual transition SHOULD take place from the old to the new state over this time. However, the exact
-        //  transition is manufacturer dependent.
-
-        for (const { attributeId, attributeValue } of values) {
-            const attributeName = this.sceneAttributeList.find(name => (this.attributes as any)[name].id === attributeId.id);
-            if (attributeName) {
-                const attributeServer = (this.attributes as any)[attributeName];
-                attributeServer.set(attributeServer.schema.decodeTlv(attributeValue));
-            }
-        }
-    }
-
-    verifySceneExtensionFieldSets(values: TypeFromSchema<typeof TlvAttributeValuePair>[]) {
-        for (const { attributeId, attributeValue } of values) {
-            const attributeName = this.sceneAttributeList.find(name => (this.attributes as any)[name].id === attributeId.id);
-            if (attributeName) {
-                const attributeServer = (this.attributes as any)[attributeName];
-                console.log('Check attribute', attributeName, attributeServer.get(), attributeServer.schema.decodeTlv(attributeValue), attributeServer.schema.decodeTlv(attributeValue) === attributeServer.get())
-                if (attributeServer.get() !== attributeServer.schema.decodeTlv(attributeValue)) return false;
-            }
-        }
-        return true;
-    }
->>>>>>> 6b470b42
 }
 
 export interface CommandPath {
@@ -309,15 +255,9 @@
         return INTERACTION_PROTOCOL_ID;
     }
 
-<<<<<<< HEAD
-    addEndpoint(endpointId: number, device: { name: string, code: number }, clusters: ClusterServerObj<any>[]) {
+    addEndpoint(endpointId: number, device: { name: string, code: number }, clusters: ClusterServerObj<any, any>[]) {
         // Add the descriptor cluster
-        const descriptorCluster = ClusterServer(DescriptorCluster, {}, {
-=======
-    addEndpoint(endpointId: number, device: { name: string, code: number }, clusters: ClusterServer<any, any, any, any, any>[]) {
-        // Add the descriptor cluster
-        const descriptorCluster = new ClusterServer(DescriptorCluster, {
->>>>>>> 6b470b42
+        const descriptorCluster = ClusterServer(DescriptorCluster, {
             deviceTypeList: [{ revision: 1, deviceType: new DeviceTypeId(device.code) }],
             serverList: [],
             clientList: [],
@@ -328,11 +268,7 @@
 
         const clusterEndpointNumber = new EndpointNumber(endpointId);
 
-<<<<<<< HEAD
-        const clusterMap = new Map<number, ClusterServerObj<any>>();
-=======
-        const clusterMap = new Map<number, ClusterServer<any, any, any, any, any>>();
->>>>>>> 6b470b42
+        const clusterMap = new Map<number, ClusterServerObj<any, any>>();
         clusters.forEach(cluster => {
             const { id: clusterId, attributes, _commands: commands } = cluster;
 
