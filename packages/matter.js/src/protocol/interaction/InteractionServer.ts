/**
 * @license
 * Copyright 2022-2023 Project CHIP Authors
 * SPDX-License-Identifier: Apache-2.0
 */

import { TlvNoResponse } from "../../cluster/Cluster.js";
import {
    AttributeServer,
    FabricScopedAttributeServer,
    FixedAttributeServer,
} from "../../cluster/server/AttributeServer.js";
import { CommandServer } from "../../cluster/server/CommandServer.js";
import { EventServer } from "../../cluster/server/EventServer.js";
import { Message } from "../../codec/MessageCodec.js";
import { tryCatchAsync } from "../../common/TryCatchHandler.js";
import { Crypto } from "../../crypto/Crypto.js";
import { AttributeId } from "../../datatype/AttributeId.js";
import { ClusterId } from "../../datatype/ClusterId.js";
import { CommandId } from "../../datatype/CommandId.js";
import { EndpointNumber } from "../../datatype/EndpointNumber.js";
import { EventId } from "../../datatype/EventId.js";
import { Endpoint } from "../../device/Endpoint.js";
import { Logger } from "../../log/Logger.js";
import { MatterDevice } from "../../MatterDevice.js";
import { EventHandler } from "../../protocol/interaction/EventHandler.js";
import { MessageExchange } from "../../protocol/MessageExchange.js";
import { ProtocolHandler } from "../../protocol/ProtocolHandler.js";
import { assertSecureSession } from "../../session/SecureSession.js";
import { StorageContext } from "../../storage/StorageContext.js";
import { TlvNoArguments } from "../../tlv/TlvNoArguments.js";
import { TypeFromSchema } from "../../tlv/TlvSchema.js";
import { decodeAttributeValueWithSchema, normalizeAttributeData } from "./AttributeDataDecoder.js";
import { InteractionEndpointStructure } from "./InteractionEndpointStructure.js";
import {
    DataReport,
    InteractionServerMessenger,
    InvokeRequest,
    InvokeResponse,
    MessageType,
    ReadRequest,
    StatusResponseError,
    SubscribeRequest,
    TimedRequest,
    WriteRequest,
    WriteResponse,
} from "./InteractionMessenger.js";
import {
    StatusCode,
    TlvAttributePath,
    TlvAttributeReport,
    TlvClusterPath,
    TlvCommandPath,
    TlvEventPath,
    TlvEventReport,
    TlvInvokeResponseData,
    TlvSubscribeResponse,
} from "./InteractionProtocol.js";
import { SubscriptionHandler } from "./SubscriptionHandler.js";

export const INTERACTION_PROTOCOL_ID = 0x0001;

const logger = Logger.get("InteractionProtocol");

export interface CommandPath {
    endpointId: EndpointNumber;
    clusterId: ClusterId;
    commandId: CommandId;
}

export interface AttributePath {
    endpointId: EndpointNumber;
    clusterId: ClusterId;
    attributeId: AttributeId;
}

export interface EventPath {
    endpointId: EndpointNumber;
    clusterId: ClusterId;
    eventId: EventId;
}

export interface AttributeWithPath {
    path: TypeFromSchema<typeof TlvAttributePath>;
    attribute: AttributeServer<any> | FabricScopedAttributeServer<any> | FixedAttributeServer<any>;
}

export interface EventWithPath {
    path: TypeFromSchema<typeof TlvEventPath>;
    event: EventServer<any>;
}

export interface CommandWithPath {
    path: TypeFromSchema<typeof TlvCommandPath>;
    command: CommandServer<any, any>;
}

export function genericElementPathToId(
    endpointId: EndpointNumber | undefined,
    clusterId: ClusterId | undefined,
    elementId: number | undefined,
) {
    return `${endpointId}/${clusterId}/${elementId}`;
}

export function commandPathToId({ endpointId, clusterId, commandId }: CommandPath) {
    return genericElementPathToId(endpointId, clusterId, commandId);
}

export function attributePathToId({ endpointId, clusterId, attributeId }: TypeFromSchema<typeof TlvAttributePath>) {
    return genericElementPathToId(endpointId, clusterId, attributeId);
}

export function eventPathToId({ endpointId, clusterId, eventId }: TypeFromSchema<typeof TlvEventPath>) {
    return genericElementPathToId(endpointId, clusterId, eventId);
}

<<<<<<< HEAD
export function clusterPathToId({ nodeId, endpointId, clusterId }: TypeFromSchema<typeof TlvClusterPath>) {
    return `${nodeId}/${endpointId}/${clusterId}`;
}
=======
export type InteractionServerOptions = {
    subscriptionMaxIntervalSeconds?: number;
    subscriptionMinIntervalSeconds?: number;
    subscriptionRandomizationWindowSeconds?: number;
};
>>>>>>> eda72e23

export class InteractionServer implements ProtocolHandler<MatterDevice> {
    private endpointStructure = new InteractionEndpointStructure();
    private nextSubscriptionId = Crypto.getRandomUInt32();
    private eventHandler = new EventHandler(this.storage);
    private readonly subscriptionMap = new Map<number, SubscriptionHandler>();
    private isClosing = false;

    constructor(
        private readonly storage: StorageContext,
        private readonly options?: InteractionServerOptions,
    ) {}

    getId() {
        return INTERACTION_PROTOCOL_ID;
    }

    setRootEndpoint(endpoint: Endpoint) {
        // Reset all data
        this.endpointStructure.initializeFromEndpoint(endpoint);

        for (const endpoint of this.endpointStructure.endpoints.values()) {
            for (const cluster of endpoint.getAllClusterServers()) {
                cluster._setStorage(this.storage.createContext(`Cluster-${endpoint.id}-${cluster.id}`));
                cluster._registerEventHandler(this.eventHandler);
            }
        }

        for (const subscription of this.subscriptionMap.values()) {
            subscription.updateSubscription();
        }

        return;
    }

    async onNewExchange(exchange: MessageExchange<MatterDevice>) {
        if (this.isClosing) return; // We are closing, ignore anything newly incoming
        await new InteractionServerMessenger(exchange).handleRequest(
            readRequest => this.handleReadRequest(exchange, readRequest),
            writeRequest => this.handleWriteRequest(exchange, writeRequest),
            (subscribeRequest, messenger) => this.handleSubscribeRequest(exchange, subscribeRequest, messenger),
            (invokeRequest, message) => this.handleInvokeRequest(exchange, invokeRequest, message),
            timedRequest => this.handleTimedRequest(exchange, timedRequest),
        );
    }

    handleReadRequest(
        exchange: MessageExchange<MatterDevice>,
        { attributeRequests, dataVersionFilters, eventRequests, eventFilters, isFabricFiltered }: ReadRequest,
    ): DataReport {
        if (attributeRequests === undefined && eventRequests === undefined) {
            throw new StatusResponseError(
                "Only Read requests with attributeRequests or eventRequests are supported right now",
                StatusCode.UnsupportedRead,
            );
        }
        logger.debug(
            `Received read request from ${exchange.channel.name}: attributes:${
                attributeRequests?.map(path => this.endpointStructure.resolveAttributeName(path)).join(", ") ?? "none"
            }, events:${
                eventRequests?.map(path => this.endpointStructure.resolveEventName(path)).join(", ") ?? "none"
            } isFabricFiltered=${isFabricFiltered}`,
        );

        // TODO UnsupportedNode

        const dataVersionFilterMap = new Map<string, number>(
            dataVersionFilters?.map(({ path, dataVersion }) => [clusterPathToId(path), dataVersion]) ?? [],
        );
        if (dataVersionFilterMap.size > 0) {
            logger.debug(
                `DataVersionFilters: ${Array.from(dataVersionFilterMap.entries())
                    .map(([path, version]) => `${path}=${version}`)
                    .join(", ")}`,
            );
        }

        const attributeReports = attributeRequests?.flatMap(
            (path: TypeFromSchema<typeof TlvAttributePath>): TypeFromSchema<typeof TlvAttributeReport>[] => {
                const attributes = this.endpointStructure.getAttributes([path]);
                if (attributes.length === 0) {
                    const { endpointId, clusterId, attributeId } = path;
                    if (endpointId === undefined || clusterId === undefined || attributeId === undefined) {
                        // Wildcard path: Just leave out values
                        logger.debug(
                            `Read from ${exchange.channel.name}: ${this.endpointStructure.resolveAttributeName(
                                path,
                            )}: ignore non-existing attribute`,
                        );
                    } else {
                        // Else return correct status
                        let status = StatusCode.UnsupportedAttribute;
                        if (!this.endpointStructure.hasEndpoint(endpointId)) {
                            status = StatusCode.UnsupportedEndpoint;
                        } else if (!this.endpointStructure.hasClusterServer(endpointId, clusterId)) {
                            status = StatusCode.UnsupportedCluster;
                        }
                        logger.debug(
                            `Read attribute from ${
                                exchange.channel.name
                            }: ${this.endpointStructure.resolveAttributeName(
                                path,
                            )}: unsupported path: Status=${status}`,
                        );
                        return [{ attributeStatus: { path, status: { status } } }];
                    }
                }

                return attributes.flatMap(({ path, attribute }) => {
                    const { value, version } = attribute.getWithVersion(exchange.session, isFabricFiltered);
                    const { nodeId, endpointId, clusterId } = path;

                    const versionFilterValue =
                        endpointId !== undefined && clusterId !== undefined
                            ? dataVersionFilterMap.get(clusterPathToId({ nodeId, endpointId, clusterId }))
                            : undefined;
                    if (versionFilterValue !== undefined && versionFilterValue === version) {
                        logger.debug(
                            `Read attribute from ${
                                exchange.channel.name
                            }: ${this.endpointStructure.resolveAttributeName(path)}=${Logger.toJSON(
                                value,
                            )} (version=${version}) ignored because of dataVersionFilter`,
                        );
                        return [];
                    }

                    logger.debug(
                        `Read attribute from ${exchange.channel.name}: ${this.endpointStructure.resolveAttributeName(
                            path,
                        )}=${Logger.toJSON(value)} (version=${version})`,
                    );
                    return [{ attributeData: { path, data: attribute.schema.encodeTlv(value), dataVersion: version } }];
                });
            },
        );

        const eventReports = eventRequests?.flatMap(
            (path: TypeFromSchema<typeof TlvEventPath>): TypeFromSchema<typeof TlvEventReport>[] => {
                const events = this.endpointStructure.getEvents([path]);
                if (events.length === 0) {
                    logger.debug(
                        `Read event from ${exchange.channel.name}: ${this.endpointStructure.resolveEventName(
                            path,
                        )}: unsupported path`,
                    );
                    return [{ eventStatus: { path, status: { status: StatusCode.UnsupportedEvent } } }]; // TODO: Find correct status code
                }

                return events
                    .flatMap(({ path, event }) => {
                        const matchingEvents = this.eventHandler.getEvents(path, eventFilters);
                        logger.debug(
                            `Read event from ${exchange.channel.name}:  ${this.endpointStructure.resolveEventName(
                                path,
                            )}=${Logger.toJSON(matchingEvents)}`,
                        );
                        return matchingEvents.map(eventData => ({
                            eventData: {
                                path,
                                eventNumber: eventData.eventNumber,
                                priority: eventData.priority,
                                epochTimestamp: eventData.epochTimestamp,
                                data: event.schema.encodeTlv(eventData.data),
                            },
                        }));
                    })
                    .sort((a, b) => a.eventData.eventNumber - b.eventData.eventNumber);
            },
        );

        return {
            interactionModelRevision: 1,
            suppressResponse: false,
            attributeReports,
            eventReports,
        };
    }

    handleWriteRequest(
        exchange: MessageExchange<MatterDevice>,
        { suppressResponse, writeRequests }: WriteRequest,
    ): WriteResponse {
        logger.debug(
            `Received write request from ${exchange.channel.name}: ${writeRequests
                .map(req => this.endpointStructure.resolveAttributeName(req.path))
                .join(", ")}, suppressResponse=${suppressResponse}`,
        );

        // TODO consider TimedRequest constraints

        const writeData = normalizeAttributeData(writeRequests, true);

        const writeResults = writeData.flatMap(
            (values): { path: TypeFromSchema<typeof TlvAttributePath>; statusCode: StatusCode }[] => {
                const { path, dataVersion } = values[0];
                const attributes = this.endpointStructure.getAttributes([path], true);
                if (attributes.length === 0) {
                    // TODO: Also check nodeId
                    const { endpointId, clusterId, attributeId } = path;
                    if (endpointId === undefined || clusterId === undefined || attributeId === undefined) {
                        // Wildcard path: Just ignore
                        logger.debug(
                            `Write from ${exchange.channel.name}: ${this.endpointStructure.resolveAttributeName(
                                path,
                            )}: ignore non-existing attribute`,
                        );
                    } else {
                        // Else return correct status
                        let statusCode = StatusCode.UnsupportedAttribute;
                        if (this.endpointStructure.hasAttribute(endpointId, clusterId, attributeId)) {
                            // If attribute exists but was not returned above, it is not writeable
                            statusCode = StatusCode.UnsupportedWrite;
                        } else if (!this.endpointStructure.hasEndpoint(endpointId)) {
                            statusCode = StatusCode.UnsupportedEndpoint;
                        } else if (!this.endpointStructure.hasClusterServer(endpointId, clusterId)) {
                            statusCode = StatusCode.UnsupportedCluster;
                        }
                        logger.debug(
                            `Write from ${exchange.channel.name}: ${this.endpointStructure.resolveAttributeName(
                                path,
                            )}: unsupported path: Status=${statusCode}`,
                        );
                        return [{ path, statusCode }];
                    }
                }

                return attributes.map(({ path, attribute }) => {
                    // TODO add checks or dataVersion
                    // TODO add ACL checks
                    const { schema, defaultValue } = attribute;

                    try {
                        const value = decodeAttributeValueWithSchema(schema, values, defaultValue);
                        logger.debug(
                            `Handle write request from ${
                                exchange.channel.name
                            } resolved to: ${this.endpointStructure.resolveAttributeName(path)}=${Logger.toJSON(
                                value,
                            )} (Version=${dataVersion})`,
                        );
                        if (
                            !(attribute instanceof AttributeServer) &&
                            !(attribute instanceof FabricScopedAttributeServer)
                        ) {
                            throw new StatusResponseError(
                                "Fixed attributes cannot be written",
                                StatusCode.UnsupportedWrite,
                            );
                        }
                        attribute.set(value, exchange.session);
                    } catch (error: any) {
                        if (attributes.length === 1) {
                            // For Multi-Attribute-Writes we ignore errors
                            logger.error(
                                `Error while handling write request from ${
                                    exchange.channel.name
                                } to ${this.endpointStructure.resolveAttributeName(path)}: ${error.message}`,
                            );
                            if (error instanceof StatusResponseError) {
                                return { path, statusCode: error.code };
                            }
                            return { path, statusCode: StatusCode.ConstraintError };
                        } else {
                            logger.debug(
                                `While handling write request from ${
                                    exchange.channel.name
                                } to ${this.endpointStructure.resolveAttributeName(path)} ignored: ${error.message}`,
                            );
                        }
                    }
                    return { path, statusCode: StatusCode.Success };
                });
                //.filter(({ statusCode }) => statusCode !== StatusCode.Success); // see https://github.com/project-chip/connectedhomeip/issues/26198
            },
        );

        // TODO respect suppressResponse, potentially also needs adjustment in InteractionMessenger class!
        const errorResults = writeResults.filter(({ statusCode }) => statusCode !== StatusCode.Success);
        logger.debug(
            `Write request from ${exchange.channel.name} done ${
                errorResults.length
                    ? `with following errors: ${errorResults
                          .map(
                              ({ path, statusCode }) =>
                                  `${this.endpointStructure.resolveAttributeName(path)}=${Logger.toJSON(statusCode)}`,
                          )
                          .join(", ")}`
                    : "without errors"
            }`,
        );

        return {
            interactionModelRevision: 1,
            writeResponses: writeResults.map(({ path, statusCode }) => ({ path, status: { status: statusCode } })),
        };
    }

    async handleSubscribeRequest(
        exchange: MessageExchange<MatterDevice>,
        {
            minIntervalFloorSeconds,
            maxIntervalCeilingSeconds,
            attributeRequests,
            dataVersionFilters,
            eventRequests,
            eventFilters,
            keepSubscriptions,
            isFabricFiltered,
        }: SubscribeRequest,
        messenger: InteractionServerMessenger,
    ): Promise<void> {
        logger.debug(
            `Received subscribe request from ${exchange.channel.name} (keepSubscriptions=${keepSubscriptions}, isFabricFiltered=${isFabricFiltered})`,
        );

        // TODO dataversionFilters

        assertSecureSession(exchange.session, "Subscriptions are only implemented on secure sessions");
        const session = exchange.session;
        const fabric = session.getFabric();
        if (fabric === undefined)
            throw new StatusResponseError(
                "Subscriptions are only implemented after a fabric has been assigned",
                StatusCode.InvalidAction,
            );

        if (
            (!Array.isArray(attributeRequests) || attributeRequests.length === 0) &&
            (!Array.isArray(eventRequests) || eventRequests.length === 0)
        ) {
            throw new StatusResponseError("No attributes or events requested", StatusCode.InvalidAction);
        }

        logger.debug(
            `Subscribe to attributes:${
                attributeRequests?.map(path => this.endpointStructure.resolveAttributeName(path)).join(", ") ?? "none"
            }, events:${
                eventRequests?.map(path => this.endpointStructure.resolveEventName(path)).join(", ") ?? "none"
            }`,
        );

        if (dataVersionFilters !== undefined && dataVersionFilters.length > 0) {
            logger.debug(
                `DataVersionFilters: ${dataVersionFilters
                    .map(
                        ({ path: { nodeId, endpointId, clusterId }, dataVersion }) =>
                            `${clusterPathToId({ nodeId, endpointId, clusterId })}=${dataVersion}`,
                    )
                    .join(", ")}`,
            );
        }
        if (eventFilters !== undefined && eventFilters.length > 0)
            logger.debug(
                `Event filters: ${eventFilters.map(filter => `${filter.nodeId}/${filter.eventMin}`).join(", ")}`,
            );

        if (minIntervalFloorSeconds < 0) {
            throw new StatusResponseError(
                "minIntervalFloorSeconds should be greater or equal to 0",
                StatusCode.InvalidAction,
            );
        }
        if (maxIntervalCeilingSeconds < 0) {
            throw new StatusResponseError(
                "maxIntervalCeilingSeconds should be greater or equal to 1",
                StatusCode.InvalidAction,
            );
        }
        if (maxIntervalCeilingSeconds < minIntervalFloorSeconds) {
            throw new StatusResponseError(
                "maxIntervalCeilingSeconds should be greater or equal to minIntervalFloorSeconds",
                StatusCode.InvalidAction,
            );
        }

        // TODO: Interpret specs:
        // The publisher SHALL compute an appropriate value for the MaxInterval field in the action. This SHALL respect the following constraint: MinIntervalFloor ≤ MaxInterval ≤ MAX(SUBSCRIPTION_MAX_INTERVAL_PUBLISHER_LIMIT=60mn, MaxIntervalCeiling)

        if (this.nextSubscriptionId === 0xffffffff) this.nextSubscriptionId = 0;
        const subscriptionId = this.nextSubscriptionId++;
        const subscriptionHandler = new SubscriptionHandler(
            subscriptionId,
            session,
            this.endpointStructure,
            attributeRequests,
            dataVersionFilters,
            eventRequests,
            eventFilters,
            this.eventHandler,
            isFabricFiltered,
            keepSubscriptions,
            minIntervalFloorSeconds,
            maxIntervalCeilingSeconds,
            this.options?.subscriptionMaxIntervalSeconds,
            this.options?.subscriptionMinIntervalSeconds,
            this.options?.subscriptionRandomizationWindowSeconds,
            () => this.subscriptionMap.delete(subscriptionId),
        );

        try {
            // Send initial data report to prime the subscription with initial data
            await subscriptionHandler.sendInitialReport(messenger);
        } catch (error: any) {
            logger.error(
                `Subscription ${subscriptionId} for Session ${session.getId()}: Error while sending initial data reports: ${
                    error.message
                }`,
            );
            subscriptionHandler.cancel(); // Cleanup
            if (error instanceof StatusResponseError) {
                logger.info(`Sending status response ${error.code} for interaction error: ${error}`);
                await messenger.sendStatus(error.code);
            }
            return; // Make sure to not bubble up the exception
        }

        this.subscriptionMap.set(subscriptionId, subscriptionHandler);

        const maxInterval = subscriptionHandler.getMaxInterval();
        logger.info(
            `Successfully created subscription ${subscriptionId} for Session ${session.getId()}. Updates: ${minIntervalFloorSeconds} - ${maxIntervalCeilingSeconds} => ${maxInterval} seconds (sendInterval = ${subscriptionHandler.getSendInterval()} seconds)`,
        );
        // Then send the subscription response
        await messenger.send(
            MessageType.SubscribeResponse,
            TlvSubscribeResponse.encode({ subscriptionId, maxInterval, interactionModelRevision: 1 }),
        );
        subscriptionHandler.activateSendingUpdates();
    }

    async handleInvokeRequest(
        exchange: MessageExchange<MatterDevice>,
        { invokeRequests }: InvokeRequest,
        message: Message,
    ): Promise<InvokeResponse> {
        logger.debug(
            `Received invoke request from ${exchange.channel.name}: ${invokeRequests
                .map(({ commandPath: { endpointId, clusterId, commandId } }) =>
                    this.endpointStructure.resolveCommandName({ endpointId, clusterId, commandId }),
                )
                .join(", ")}`,
        );

        const invokeResponses: TypeFromSchema<typeof TlvInvokeResponseData>[] = [];

        await Promise.all(
            invokeRequests.flatMap(async ({ commandPath, commandFields }) => {
                const commands = this.endpointStructure.getCommands([commandPath]);

                // TODO also check ACL and Timed, Fabric scoping constrains

                if (commands.length === 0) {
                    // TODO Also check nodeId
                    const { endpointId, clusterId, commandId } = commandPath;
                    if (endpointId === undefined || clusterId === undefined || commandId === undefined) {
                        // Wildcard path: Just ignore
                        logger.debug(
                            `Invoke from ${exchange.channel.name}: ${this.endpointStructure.resolveCommandName(
                                commandPath,
                            )} ignore non-existing attribute`,
                        );
                    } else {
                        // Else return correct status
                        let status = StatusCode.UnsupportedCommand;
                        if (!this.endpointStructure.hasEndpoint(endpointId)) {
                            status = StatusCode.UnsupportedEndpoint;
                        } else if (!this.endpointStructure.hasClusterServer(endpointId, clusterId)) {
                            status = StatusCode.UnsupportedCluster;
                        }
                        logger.debug(
                            `Invoke from ${exchange.channel.name}: ${this.endpointStructure.resolveCommandName(
                                commandPath,
                            )} unsupported path: Status=${status}`,
                        );
                        invokeResponses.push({ status: { commandPath, status: { status } } });
                        return;
                    }
                }

                for (const { command, path } of commands) {
                    const { endpointId } = path;
                    if (endpointId === undefined) {
                        // Should never happen
                        logger.error(
                            `Invoke from ${exchange.channel.name}: ${this.endpointStructure.resolveCommandName(
                                path,
                            )} invalid path because empty endpoint!`,
                        );
                        invokeResponses.push({
                            status: { commandPath: path, status: { status: StatusCode.UnsupportedEndpoint } },
                        });
                        continue;
                    }
                    const endpoint = this.endpointStructure.getEndpoint(endpointId);
                    if (endpoint === undefined) {
                        // Should never happen
                        logger.error(
                            `Invoke from ${exchange.channel.name}: ${this.endpointStructure.resolveCommandName(
                                path,
                            )} invalid path because endpoint not found!`,
                        );
                        invokeResponses.push({
                            status: { commandPath: path, status: { status: StatusCode.UnsupportedEndpoint } },
                        });
                        continue;
                    }
                    const result = await tryCatchAsync(
                        async () =>
                            await command.invoke(
                                exchange.session,
                                commandFields ?? TlvNoArguments.encodeTlv(commandFields),
                                message,
                                endpoint,
                            ),
                        StatusResponseError,
                        async error => ({
                            code: error.code,
                            responseId: command.responseId,
                            response: TlvNoResponse.encodeTlv(),
                        }),
                    );
                    const { code, responseId, response } = result;
                    if (response.length === 0) {
                        invokeResponses.push({ status: { commandPath: path, status: { status: code } } });
                    } else {
                        invokeResponses.push({
                            command: {
                                commandPath: { ...path, commandId: responseId },
                                commandFields: response,
                            },
                        });
                    }
                }
            }),
        );

        return {
            suppressResponse: false,
            interactionModelRevision: 1,
            invokeResponses,
        };
    }

    handleTimedRequest(exchange: MessageExchange<MatterDevice>, { timeout }: TimedRequest) {
        logger.debug(`Received timed request (${timeout}) from ${exchange.channel.name}`);
        // TODO: implement this
    }

    async close() {
        this.isClosing = true;
        for (const subscription of this.subscriptionMap.values()) {
            await subscription.flush();
            subscription.cancel();
        }
    }
}<|MERGE_RESOLUTION|>--- conflicted
+++ resolved
@@ -115,17 +115,15 @@
     return genericElementPathToId(endpointId, clusterId, eventId);
 }
 
-<<<<<<< HEAD
 export function clusterPathToId({ nodeId, endpointId, clusterId }: TypeFromSchema<typeof TlvClusterPath>) {
     return `${nodeId}/${endpointId}/${clusterId}`;
 }
-=======
+
 export type InteractionServerOptions = {
     subscriptionMaxIntervalSeconds?: number;
     subscriptionMinIntervalSeconds?: number;
     subscriptionRandomizationWindowSeconds?: number;
 };
->>>>>>> eda72e23
 
 export class InteractionServer implements ProtocolHandler<MatterDevice> {
     private endpointStructure = new InteractionEndpointStructure();
