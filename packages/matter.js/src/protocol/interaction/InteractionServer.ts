/**
 * @license
 * Copyright 2022-2023 Project CHIP Authors
 * SPDX-License-Identifier: Apache-2.0
 */

import { MatterDevice } from "../../MatterDevice.js";
import { ProtocolHandler } from "../../protocol/ProtocolHandler.js";
import { MessageExchange } from "../../protocol/MessageExchange.js";
import {
    DataReport, InteractionServerMessenger, InvokeRequest, InvokeResponse, MessageType, ReadRequest, StatusResponseError,
    SubscribeRequest, TimedRequest, WriteRequest, WriteResponse
} from "./InteractionMessenger.js";
import { Attributes, Cluster, Commands, Events, TlvNoResponse } from "../../cluster/Cluster.js";
import {
    StatusCode, TlvAttributePath, TlvAttributeReport, TlvInvokeResponseData, TlvSubscribeResponse
} from "./InteractionProtocol.js"
import { BitSchema, TypeFromBitSchema } from "../../schema/BitmapSchema.js";
import { TypeFromSchema } from "../../tlv/TlvSchema.js";
import { TlvNoArguments } from "../../tlv/TlvNoArguments.js";
import { SecureSession } from "../../session/SecureSession.js";
import { SubscriptionHandler } from "./SubscriptionHandler.js";
import { Message } from "../../codec/MessageCodec.js";
import { Crypto } from "../../crypto/Crypto.js";
import { decodeValueForSchema, normalizeAttributeData } from "./AttributeDataDecoder.js";
import {
    AttributeInitialValues, AttributeServers, ClusterServerHandlers, ClusterServerObj, CommandServers
} from "../../cluster/server/ClusterServer.js";
import { CommandServer } from "../../cluster/server/CommandServer.js";
import { AttributeGetterServer, AttributeServer } from "../../cluster/server/AttributeServer.js";
import { Logger } from "../../log/Logger.js";
import { StorageContext } from "../../storage/StorageContext.js";
import { StorageManager } from "../../storage/StorageManager.js";
import { capitalize } from "../../util/String.js";
import { Endpoint } from "../../device/Endpoint.js";
import { AttributeId } from "../../datatype/AttributeId.js";
import { CommandId } from "../../datatype/CommandId.js";
import { TlvAttributeValuePair } from "../../cluster/ScenesCluster.js";

export const INTERACTION_PROTOCOL_ID = 0x0001;

const logger = Logger.get("InteractionProtocol");

export function ClusterServer<F extends BitSchema, SF extends TypeFromBitSchema<F>, A extends Attributes, C extends Commands, E extends Events>(
    clusterDef: Cluster<F, SF, A, C, E>,
    attributesInitialValues: AttributeInitialValues<A>,
    handlers: ClusterServerHandlers<Cluster<F, SF, A, C, E>>
): ClusterServerObj<A, C> {
    const { id: clusterId, name, commands: commandDef, attributes: attributeDef, supportedFeatures } = clusterDef;
    let clusterStorage: StorageContext | null = null;
    const attributeStorageListeners = new Map<number, (value: any, version: number) => void>();
    const sceneAttributeList = new Array<string>();
    const attributes = <AttributeServers<A>>{};
    const commands = <CommandServers<C>>{};

    const result: any = {
        id: clusterId,
        name,
        _type: "ClusterServer",
        attributes,
        _commands: commands,

        _assignToEndpoint: (endpoint: Endpoint) => {
            for (const name in attributes) {
                (attributes as any)[name].assignToEndpoint(endpoint);
            }
        },

        _setStorage: (storageContext: StorageContext) => {
            clusterStorage = storageContext;

            for (const name in attributes) {
                const attribute = (attributes as any)[name];
                if (!attributeStorageListeners.has(attribute.id)) return;
                if (!storageContext.has(attribute.name)) return;
                try {
                    const data = storageContext.get<{ version: number, value: any }>(attribute.name);
                    logger.debug(`Restoring attribute ${attribute.name} (${attribute.id}) in cluster ${name} (${clusterId})`);
                    attribute.init(data.value, data.version);
                } catch (error) {
                    logger.warn(`Failed to restore attribute ${attribute.name} (${attribute.id}) in cluster ${name} (${clusterId})`, error);
                }
            }
        },

        _getSceneExtensionFieldSets: () => {
            const values = new Array<TypeFromSchema<typeof TlvAttributeValuePair>>();
            for (const name of sceneAttributeList) {
                const attributeServer = (attributes as any)[name];
                console.log('Get attribute', name, attributeServer);
                values.push({ attributeId: new AttributeId(attributeServer.id), attributeValue: attributeServer.schema.encodeTlv(attributeServer.get()) });
            }
            return values;
        },

        _setSceneExtensionFieldSets: (values: TypeFromSchema<typeof TlvAttributeValuePair>[], _transitionTime: number) => {
            // TODO It is recommended that, where possible (e.g., it is not possible for attributes with Boolean data type),
            //  a gradual transition SHOULD take place from the old to the new state over this time. However, the exact
            //  transition is manufacturer dependent.

            for (const { attributeId, attributeValue } of values) {
                const attributeName = sceneAttributeList.find(name => (attributes as any)[name].id === attributeId.id);
                if (attributeName) {
                    const attributeServer = (attributes as any)[attributeName];
                    attributeServer.set(attributeServer.schema.decodeTlv(attributeValue));
                }
            }
        },

        _verifySceneExtensionFieldSets(values: TypeFromSchema<typeof TlvAttributeValuePair>[]) {
            for (const { attributeId, attributeValue } of values) {
                const attributeName = sceneAttributeList.find(name => (attributes as any)[name].id === attributeId.id);
                if (attributeName) {
                    const attributeServer = (attributes as any)[attributeName];
                    if (attributeServer.get() !== attributeServer.schema.decodeTlv(attributeValue)) return false;
                }
            }
            return true;
        }
    };

    const attributeStorageListener = (attributeName: string, version: number, value: any) => {
        if (!clusterStorage) return;
        logger.debug(`Storing attribute ${attributeName} in cluster ${name} (${clusterId})`);
        clusterStorage.set(attributeName, { version, value });
    }

    // Create attributes
    attributesInitialValues = {
        ...attributesInitialValues,
        clusterRevision: clusterDef.revision,
        featureMap: supportedFeatures,
        attributeList: new Array<AttributeId>(),
        acceptedCommandList: new Array<CommandId>(),
        generatedCommandList: new Array<CommandId>(),
    };
    const attributeList = new Array<AttributeId>();
    for (const attributeName in attributeDef) {
        const capitalizedAttributeName = capitalize(attributeName);
        if ((attributesInitialValues as any)[attributeName] !== undefined) {
            const { id, schema, writable, persistent, scene } = attributeDef[attributeName];
            const validator = typeof schema.validate === 'function' ? schema.validate.bind(schema) : undefined;
            const getter = (handlers as any)[`get${capitalize(attributeName)}`];
            if (getter === undefined) {
                (attributes as any)[attributeName] = new AttributeServer(id, attributeName, schema, validator ?? (() => { /* no validation */
                }), writable, (attributesInitialValues as any)[attributeName]);
            } else {
                (attributes as any)[attributeName] = new AttributeGetterServer(id, attributeName, schema, validator ?? (() => { /* no validation */
                }), writable, (attributesInitialValues as any)[attributeName], (session, endpoint) => getter({ attributes, endpoint, session }));
            }
            if (persistent) {
                const listener = (value: any, version: number) => attributeStorageListener(attributeName, version, value);
                attributeStorageListeners.set(id, listener);
                (attributes as any)[attributeName].addMatterListener(listener);
            }
            if (scene) {
                sceneAttributeList.push(attributeName);
            }
            result[`get${capitalizedAttributeName}Attribute`] = () => (attributes as any)[attributeName].get();
            result[`set${capitalizedAttributeName}Attribute`] = <T,>(value: T) => (attributes as any)[attributeName].set(value);
            result[`subscribe${capitalizedAttributeName}Attribute`] = <T,>(listener: (newValue: T, oldValue: T) => void) => (attributes as any)[attributeName].addListener(listener);
            attributeList.push(new AttributeId(id));
        } else {
            // TODO: Find maybe a better way to do this including strong typing according to attribute initial values set?
            result[`get${capitalizedAttributeName}Attribute`] = () => undefined;
            result[`set${capitalizedAttributeName}Attribute`] = () => {
                throw new Error(`Attribute ${attributeName} is optional and not initialized. To use it please initialize it first.`);
            };
            result[`subscribe${capitalizedAttributeName}Attribute`] = () => {
                throw new Error(`Attribute ${attributeName} is optional and not initialized. To use it please initialize it first.`);
            };
        }
    }
    (attributes as any).attributeList.set(attributeList);

    // Create commands
    const acceptedCommandList = new Array<number>();
    const generatedCommandList = new Array<number>();
    for (const name in commandDef) {
        const handler = (handlers as any)[name];
        if (handler === undefined) continue;
        const { requestId, requestSchema, responseId, responseSchema } = commandDef[name];
        (commands as any)[name] = (new CommandServer(requestId, responseId, name, requestSchema, responseSchema, (request, session, message, endpoint) => handler({ request, attributes, session, message, endpoint })));
        if (!acceptedCommandList.includes(requestId)) {
            acceptedCommandList.push(requestId);
        }
        if (responseSchema !== TlvNoResponse) {
            if (!generatedCommandList.includes(responseId)) {
                generatedCommandList.push(responseId);
            }
        }
    }
    (attributes as any).acceptedCommandList.set(acceptedCommandList.map(id => new CommandId(id)));
    (attributes as any).generatedCommandList.set(generatedCommandList.map(id => new CommandId(id)));

    return result as ClusterServerObj<A, C>;
}

export interface CommandPath {
    endpointId: number,
    clusterId: number,
    commandId: number,
}

export interface AttributePath {
    endpointId: number,
    clusterId: number,
    attributeId: number,
}

export interface AttributeWithPath {
    path: TypeFromSchema<typeof TlvAttributePath>,
    attribute: AttributeServer<any>,
}

export function commandPathToId({ endpointId, clusterId, commandId }: CommandPath) {
    return `${endpointId}/${clusterId}/${commandId}`;
}

export function attributePathToId({ endpointId, clusterId, attributeId }: TypeFromSchema<typeof TlvAttributePath>) {
    return `${endpointId}/${clusterId}/${attributeId}`;
}

function toHex(value: number | undefined) {
    return value === undefined ? "*" : `0x${value.toString(16)}`;
}

export class InteractionServer implements ProtocolHandler<MatterDevice> {

    private endpoints = new Map<number, Endpoint>();
    private attributes = new Map<string, AttributeServer<any>>();
    private attributePaths = new Array<AttributePath>();
    private commands = new Map<string, CommandServer<Attributes, Commands>>();
    //private commandPaths = new Array<CommandPath>(); // TODO Re-add when supporting wildcard commands
    private nextSubscriptionId = Crypto.getRandomUInt32();

    constructor(
        private readonly storageManager: StorageManager
    ) { }

    getId() {
        return INTERACTION_PROTOCOL_ID;
    }

<<<<<<< HEAD
=======
    /**
     * @deprecated
     */
    addEndpoint(endpointId: number, device: { name: string, code: number }, clusters: ClusterServerObj<Attributes, Commands>[]) {
        // Add the descriptor cluster
        const descriptorCluster = ClusterServer(DescriptorCluster, {
            deviceTypeList: [{ revision: 1, deviceType: new DeviceTypeId(device.code) }],
            serverList: [],
            clientList: [],
            partsList: [],
        }, {});
        clusters.push(descriptorCluster);
        descriptorCluster.attributes.serverList.setLocal(clusters.map(({ id }) => new ClusterId(id)));

        const clusterEndpointNumber = new EndpointNumber(endpointId);
        const deviceDefinition = Object.values(DeviceTypes).find(({ code }) => code === device.code);
        if (deviceDefinition === undefined) throw new Error(`Unknown device code ${device.code}`);
        const endpoint = new Endpoint([deviceDefinition], [], endpointId);

        const clusterMap = new Map<number, ClusterServerObj<Attributes, Commands>>();
        clusters.forEach(cluster => {
            const { id: clusterId, attributes, _commands: commands } = cluster;

            cluster._setStorage(this.storageManager.createContext(`Cluster-${clusterEndpointNumber.number}-${clusterId}`));
            cluster._assignToEndpoint(endpoint);

            clusterMap.set(clusterId, cluster);
            endpoint.addClusterServer(cluster);
            // Add attributes
            for (const name in attributes) {
                const attribute = attributes[name];
                const path = { endpointId, clusterId, attributeId: attribute.id };
                this.attributes.set(attributePathToId(path), attribute);
                this.attributePaths.push(path);
            }

            // Add commands
            for (const name in commands) {
                const command = commands[name];
                const path = { endpointId, clusterId, commandId: command.invokeId };
                this.commands.set(commandPathToId(path), command);
                this.commandPaths.push(path);
            }
        });

        // Add part list if the endpoint is not root
        if (endpointId !== 0) {
            const rootPartsListAttribute: AttributeServer<EndpointNumber[]> | undefined = this.attributes.get(attributePathToId({ endpointId: 0, clusterId: DescriptorCluster.id, attributeId: DescriptorCluster.attributes.partsList.id }));
            if (rootPartsListAttribute === undefined) throw new Error("The root endpoint should be added first!");
            rootPartsListAttribute.setLocal([...rootPartsListAttribute.getLocal(), clusterEndpointNumber]);
        }

        this.endpoints.set(endpointId, endpoint);

        return this;
    }

>>>>>>> d24597ef
    setRootEndpoint(endpoint: Endpoint) {
        const { endpoints, attributes, attributePaths, commands, /* commandPaths*/ } = endpoint.getStructure();

        this.endpoints = new Map<number, Endpoint>();
        for (const [endpointId, subEndpoint] of endpoints) {
            this.endpoints.set(endpointId, subEndpoint);
            for (const cluster of subEndpoint.getAllClusterServers()) {
                cluster._setStorage(this.storageManager.createContext(`Cluster-${endpointId}-${cluster.id}`));
            }
        }

        this.attributes = attributes;
        this.attributePaths = attributePaths;
        this.commands = commands;
        //this.commandPaths = commandPaths; // // TODO Re-add when supporting wildcard commands

        return this;
    }

    async onNewExchange(exchange: MessageExchange<MatterDevice>) {
        await new InteractionServerMessenger(exchange).handleRequest(
            readRequest => this.handleReadRequest(exchange, readRequest),
            writeRequest => this.handleWriteRequest(exchange, writeRequest),
            (subscribeRequest, messenger) => this.handleSubscribeRequest(exchange, subscribeRequest, messenger),
            (invokeRequest, message) => this.handleInvokeRequest(exchange, invokeRequest, message),
            timedRequest => this.handleTimedRequest(exchange, timedRequest),
        );
    }

    handleReadRequest(exchange: MessageExchange<MatterDevice>, { attributeRequests: attributePaths, isFabricFiltered }: ReadRequest): DataReport {
        if (attributePaths === undefined) {
            throw new StatusResponseError("Only Read requests with attributeRequests are supported right now", StatusCode.UnsupportedRead);
        }
        logger.debug(`Received read request from ${exchange.channel.getName()}: ${attributePaths.map(path => this.resolveAttributeName(path)).join(", ")}, isFabricFiltered=${isFabricFiltered}`);

        // UnsupportedNode/UnsupportedEndpoint/UnsupportedCluster/UnsupportedAttribute/UnsupportedRead

        const attributeReports = attributePaths.flatMap((path: TypeFromSchema<typeof TlvAttributePath>): TypeFromSchema<typeof TlvAttributeReport>[] => {
            const attributes = this.getAttributes([path]);
            if (attributes.length === 0) {
                logger.debug(`Read from ${exchange.channel.getName()}: ${this.resolveAttributeName(path)} unsupported path`);
                return [{ attributeStatus: { path, status: { status: StatusCode.UnsupportedAttribute } } }]; // TODO: Find correct status code
            }

            return attributes.map(({ path, attribute }) => {
                const { value, version } = attribute.getWithVersion(exchange.session); // TODO check ACL
                logger.debug(`Read from ${exchange.channel.getName()}: ${this.resolveAttributeName(path)}=${Logger.toJSON(value)} (version=${version})`);
                return { attributeData: { path, data: attribute.schema.encodeTlv(value), dataVersion: version } };
            });
        });

        return {
            interactionModelRevision: 1,
            suppressResponse: false,
            attributeReports
        };
    }

    handleWriteRequest(exchange: MessageExchange<MatterDevice>, { suppressResponse, writeRequests }: WriteRequest): WriteResponse {
        logger.debug(`Received write request from ${exchange.channel.getName()}: ${writeRequests.map(req => this.resolveAttributeName(req.path)).join(", ")}, suppressResponse=${suppressResponse}`);

        // TODO consider TimedRequest constraints

        const writeData = normalizeAttributeData(writeRequests, true);

        const writeResults = writeData.flatMap((values): { path: TypeFromSchema<typeof TlvAttributePath>, statusCode: StatusCode }[] => {
            const { path, dataVersion } = values[0];
            const attributes = this.getAttributes([path], true);
            if (attributes.length === 0) {
                return [{ path, statusCode: StatusCode.UnsupportedWrite }]; // TODO: Find correct status code
            }

            return attributes.map(({ path, attribute }) => {
                // TODO add checks or dataVersion
                // TODO add ACL checks
                const { schema, defaultValue } = attribute;

                try {
                    const value = decodeValueForSchema(schema, values, defaultValue);
                    logger.debug(`Handle write request from ${exchange.channel.getName()} resolved to: ${this.resolveAttributeName(path)}=${Logger.toJSON(value)} (Version=${dataVersion})`);
                    attribute.set(value, exchange.session);
                } catch (error: any) {
                    if (attributes.length === 1) { // For Multi-Attribute-Writes we ignore errors
                        logger.error(`Error while handling write request from ${exchange.channel.getName()} to ${this.resolveAttributeName(path)}: ${error.message}`);
                        return { path, statusCode: StatusCode.ConstraintError };
                    } else {
                        logger.debug(`While handling write request from ${exchange.channel.getName()} to ${this.resolveAttributeName(path)} ignored: ${error.message}`);
                    }
                }
                return { path, statusCode: StatusCode.Success };
            });
            //.filter(({ statusCode }) => statusCode !== StatusCode.Success); // see https://github.com/project-chip/connectedhomeip/issues/26198
        });

        // TODO respect suppressResponse, potentially also needs adjustment in InteractionMessenger class!
        const errorResults = writeResults.filter(({ statusCode }) => statusCode !== StatusCode.Success);
        logger.debug(`Write request from ${exchange.channel.getName()} done ${errorResults.length ? `with following errors: ${errorResults.map(({ path, statusCode }) => `${this.resolveAttributeName(path)}=${Logger.toJSON(statusCode)}`).join(", ")}` : "without errors"}`);

        return {
            interactionModelRevision: 1,
            writeResponses: writeResults.map(({ path, statusCode }) => ({ path, status: { status: statusCode } })),
        };
    }

    async handleSubscribeRequest(exchange: MessageExchange<MatterDevice>, { minIntervalFloorSeconds, maxIntervalCeilingSeconds, attributeRequests, eventRequests, keepSubscriptions }: SubscribeRequest, messenger: InteractionServerMessenger): Promise<void> {
        logger.debug(`Received subscribe request from ${exchange.channel.getName()}`);

        if (!exchange.session.isSecure()) throw new Error("Subscriptions are only implemented on secure sessions");
        const session = exchange.session as SecureSession<MatterDevice>;
        const fabric = session.getFabric();
        if (fabric === undefined) throw new Error("Subscriptions are only implemented after a fabric has been assigned");

        if ((!Array.isArray(attributeRequests) || attributeRequests.length === 0) && (!Array.isArray(eventRequests) || eventRequests.length === 0)) {
            throw new StatusResponseError("No attributes or events requested", StatusCode.InvalidAction);
        }

        if (!keepSubscriptions) {
            session.clearSubscriptions();
        }

        // TODO add eventsRequest and other missing supports
        if (attributeRequests !== undefined) {
            logger.debug(`Subscribe to ${attributeRequests.map(path => this.resolveAttributeName(path)).join(", ")}`);

            if (attributeRequests.length === 0) throw new Error("Unsupported subscription request with empty attribute list");
            if (minIntervalFloorSeconds < 0) throw new Error("minIntervalFloorSeconds should be greater or equal to 0");
            if (maxIntervalCeilingSeconds < 0) throw new Error("maxIntervalCeilingSeconds should be greater or equal to 1");
            if (maxIntervalCeilingSeconds < minIntervalFloorSeconds) throw new Error("maxIntervalCeilingSeconds should be greater or equal to minIntervalFloorSeconds");

            const attributes = this.getAttributes(attributeRequests);

            if (!attributes.length) {
                throw new StatusResponseError("Attributes not found", StatusCode.UnsupportedAttribute);
            }

            // TODO: Interpret specs:
            // The publisher SHALL compute an appropriate value for the MaxInterval field in the action. This SHALL respect the following constraint: MinIntervalFloor ≤ MaxInterval ≤ MAX(SUBSCRIPTION_MAX_INTERVAL_PUBLISHER_LIMIT=60mn, MaxIntervalCeiling)

            if (this.nextSubscriptionId === 0xFFFFFFFF) this.nextSubscriptionId = 0;
            const subscriptionId = this.nextSubscriptionId++;
            const subscriptionHandler = new SubscriptionHandler(subscriptionId, session.getContext(), fabric, session.getPeerNodeId(), attributes, minIntervalFloorSeconds, maxIntervalCeilingSeconds);
            session.addSubscription(subscriptionHandler);

            // Send initial data report to prime the subscription with initial data
            await subscriptionHandler.sendInitialReport(messenger, session);

            const maxInterval = subscriptionHandler.getMaxInterval();
            logger.info(`Created subscription ${subscriptionId} for Session ${session.getId()} with ${attributes.length} attributes. Updates: ${minIntervalFloorSeconds} - ${maxIntervalCeilingSeconds} => ${maxInterval} seconds`);
            // Then send the subscription response
            await messenger.send(MessageType.SubscribeResponse, TlvSubscribeResponse.encode({ subscriptionId, maxInterval, interactionModelRevision: 1 }));
            subscriptionHandler.activateSendingUpdates();
        }
    }

    async handleInvokeRequest(exchange: MessageExchange<MatterDevice>, { invokeRequests }: InvokeRequest, message: Message): Promise<InvokeResponse> {
        logger.debug(`Received invoke request from ${exchange.channel.getName()}: ${invokeRequests.map(({ commandPath: { endpointId, clusterId, commandId } }) => `${toHex(endpointId)}/${toHex(clusterId)}/${toHex(commandId)}`).join(", ")}`);

        const invokeResponses: TypeFromSchema<typeof TlvInvokeResponseData>[] = [];

        await Promise.all(invokeRequests.map(async ({ commandPath, commandFields }) => {
            const { endpointId } = commandPath;
            if (endpointId === undefined) {
                logger.error("Wildcard command invokes not yet supported!");
                invokeResponses.push({ status: { commandPath, status: { status: StatusCode.UnsupportedCommand } } });
                return;
            }
            const command = this.commands.get(commandPathToId(commandPath as CommandPath));
            if (command === undefined) {
                logger.error("Unknown command!!");
                invokeResponses.push({ status: { commandPath, status: { status: StatusCode.UnsupportedCommand } } });
                return;
            }
            const endpoint = this.endpoints.get(endpointId);
            if (!endpoint) {
                logger.error(`Endpoint ${endpointId} not found`);
                invokeResponses.push({ status: { commandPath, status: { status: StatusCode.UnsupportedCommand } } });
                return;
            }

            // If no arguments are provided in the invoke data (because optional field), we use our type as replacement
            if (commandFields === undefined) {
                commandFields = TlvNoArguments.encodeTlv(commandFields);
            }

            const result = await command.invoke(exchange.session, commandFields, message, endpoint);
            const { code, responseId, response } = result;
            if (response.length === 0) {
                invokeResponses.push({ status: { commandPath, status: { status: code } } });
            } else {
                invokeResponses.push({
                    command: {
                        commandPath: { ...commandPath, commandId: responseId },
                        commandFields: response
                    }
                });
            }
        }));

        return {
            suppressResponse: false,
            interactionModelRevision: 1,
            invokeResponses,
        };
    }

    handleTimedRequest(exchange: MessageExchange<MatterDevice>, { timeout }: TimedRequest) {
        logger.debug(`Received timed request (${timeout}) from ${exchange.channel.getName()}`);
        // TODO: implement this
    }

    private resolveAttributeName({ endpointId, clusterId, attributeId }: TypeFromSchema<typeof TlvAttributePath>) {
        if (endpointId === undefined) {
            return `*/${toHex(clusterId)}/${toHex(attributeId)}`;
        }
        const endpoint = this.endpoints.get(endpointId);
        if (endpoint === undefined) {
            return `unknown(${toHex(endpointId)})/${toHex(clusterId)}/${toHex(attributeId)}`;
        }
        const endpointName = `${endpoint.name}(${toHex(endpointId)})`;

        if (clusterId === undefined) {
            return `${endpointName}/*/${toHex(attributeId)}`;
        }
        const cluster = endpoint.getClusterServerById(clusterId);
        if (cluster === undefined) {
            return `${endpointName}/unknown(${toHex(clusterId)})/${toHex(attributeId)}`;
        }
        const clusterName = `${cluster.name}(${toHex(clusterId)})`;

        if (attributeId === undefined) {
            return `${endpointName}/${clusterName}/*`;
        }
        const attribute = this.attributes.get(attributePathToId({ endpointId, clusterId, attributeId }));
        const attributeName = `${attribute?.name ?? "unknown"}(${toHex(attributeId)})`;
        return `${endpointName}/${clusterName}/${attributeName}`;
    }

    private getAttributes(filters: TypeFromSchema<typeof TlvAttributePath>[], onlyWritable = false): AttributeWithPath[] {
        const result = new Array<AttributeWithPath>();

        filters.forEach(({ endpointId, clusterId, attributeId }) => {
            if (endpointId !== undefined && clusterId !== undefined && attributeId !== undefined) {
                const path = { endpointId, clusterId, attributeId };
                const attribute = this.attributes.get(attributePathToId(path));
                if (attribute === undefined) return;
                if (onlyWritable && !attribute.isWritable) return;
                result.push({ path, attribute });
            } else {
                this.attributePaths.filter(path =>
                    (endpointId === undefined || endpointId === path.endpointId)
                    && (clusterId === undefined || clusterId === path.clusterId)
                    && (attributeId === undefined || attributeId === path.attributeId))
                    .forEach(path => {
                        const attribute = this.attributes.get(attributePathToId(path)) as AttributeServer<any>;
                        if (attribute === undefined) return;
                        if (onlyWritable && !attribute.isWritable) return;
                        result.push({ path, attribute })
                    });
            }
        });

        return result;
    }
}<|MERGE_RESOLUTION|>--- conflicted
+++ resolved
@@ -242,66 +242,6 @@
         return INTERACTION_PROTOCOL_ID;
     }
 
-<<<<<<< HEAD
-=======
-    /**
-     * @deprecated
-     */
-    addEndpoint(endpointId: number, device: { name: string, code: number }, clusters: ClusterServerObj<Attributes, Commands>[]) {
-        // Add the descriptor cluster
-        const descriptorCluster = ClusterServer(DescriptorCluster, {
-            deviceTypeList: [{ revision: 1, deviceType: new DeviceTypeId(device.code) }],
-            serverList: [],
-            clientList: [],
-            partsList: [],
-        }, {});
-        clusters.push(descriptorCluster);
-        descriptorCluster.attributes.serverList.setLocal(clusters.map(({ id }) => new ClusterId(id)));
-
-        const clusterEndpointNumber = new EndpointNumber(endpointId);
-        const deviceDefinition = Object.values(DeviceTypes).find(({ code }) => code === device.code);
-        if (deviceDefinition === undefined) throw new Error(`Unknown device code ${device.code}`);
-        const endpoint = new Endpoint([deviceDefinition], [], endpointId);
-
-        const clusterMap = new Map<number, ClusterServerObj<Attributes, Commands>>();
-        clusters.forEach(cluster => {
-            const { id: clusterId, attributes, _commands: commands } = cluster;
-
-            cluster._setStorage(this.storageManager.createContext(`Cluster-${clusterEndpointNumber.number}-${clusterId}`));
-            cluster._assignToEndpoint(endpoint);
-
-            clusterMap.set(clusterId, cluster);
-            endpoint.addClusterServer(cluster);
-            // Add attributes
-            for (const name in attributes) {
-                const attribute = attributes[name];
-                const path = { endpointId, clusterId, attributeId: attribute.id };
-                this.attributes.set(attributePathToId(path), attribute);
-                this.attributePaths.push(path);
-            }
-
-            // Add commands
-            for (const name in commands) {
-                const command = commands[name];
-                const path = { endpointId, clusterId, commandId: command.invokeId };
-                this.commands.set(commandPathToId(path), command);
-                this.commandPaths.push(path);
-            }
-        });
-
-        // Add part list if the endpoint is not root
-        if (endpointId !== 0) {
-            const rootPartsListAttribute: AttributeServer<EndpointNumber[]> | undefined = this.attributes.get(attributePathToId({ endpointId: 0, clusterId: DescriptorCluster.id, attributeId: DescriptorCluster.attributes.partsList.id }));
-            if (rootPartsListAttribute === undefined) throw new Error("The root endpoint should be added first!");
-            rootPartsListAttribute.setLocal([...rootPartsListAttribute.getLocal(), clusterEndpointNumber]);
-        }
-
-        this.endpoints.set(endpointId, endpoint);
-
-        return this;
-    }
-
->>>>>>> d24597ef
     setRootEndpoint(endpoint: Endpoint) {
         const { endpoints, attributes, attributePaths, commands, /* commandPaths*/ } = endpoint.getStructure();
 
