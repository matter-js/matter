--- conflicted
+++ resolved
@@ -56,11 +56,7 @@
 export const INTERACTION_PROTOCOL_ID = 0x0001;
 
 // TODO replace by real Endpoint object
-<<<<<<< HEAD
 export type EndpointData = { id: number, name: string, code: number, clusters: Map<number, ClusterServerObj<any>> };
-=======
-export type EndpointData = { id: number, name: string, code: number, clusters: Map<number, ClusterServer<any, any, any, any>> };
->>>>>>> 1cbe6054
 
 const logger = Logger.get("InteractionProtocol");
 
@@ -132,7 +128,6 @@
                 attributeStorageListeners.set(id, listener);
                 result.attributes[attributeName].addMatterListener(listener);
             }
-<<<<<<< HEAD
             result[`get${capitalizedAttributeName}Attribute`] = () => result.attributes[attributeName].get();
             result[`set${capitalizedAttributeName}Attribute`] = <T,>(value: T) => result.attributes[attributeName].set(value);
             result[`subscribe${capitalizedAttributeName}Attribute`] = <T,>(listener: (newValue: T, oldValue: T) => void) => result.attributes[attributeName].addListener(listener);
@@ -146,16 +141,6 @@
             result[`subscribe${capitalizedAttributeName}Attribute`] = () => {
                 throw new Error(`Attribute ${attributeName} is optional and not initialized. To use it please initialize it first.`);
             };
-=======
-        }
-
-        // Create commands
-        for (const name in commandDefs) {
-            const handler = (handlers as any)[name];
-            if (handler === undefined) continue;
-            const { requestId, requestSchema, responseId, responseSchema } = commandDefs[name];
-            this.commands.push(new CommandServer(requestId, responseId, name, requestSchema, responseSchema, (request, session, message, endpoint) => handler({ request, attributes: this.attributes, session, message, endpoint })));
->>>>>>> 1cbe6054
         }
     }
     result.attributes.attributeList.set(attributeList);
@@ -213,19 +198,12 @@
 }
 
 export class InteractionServer implements ProtocolHandler<MatterDevice> {
-<<<<<<< HEAD
+
     private endpoints = new Map<number, EndpointData>();
     private attributes = new Map<string, AttributeServer<any>>();
     private attributePaths = new Array<AttributePath>();
     private commands = new Map<string, CommandServer<any, any>>();
     private commandPaths = new Array<CommandPath>();
-=======
-    private readonly endpoints = new Map<number, EndpointData>();
-    private readonly attributes = new Map<string, AttributeServer<any>>();
-    private readonly attributePaths = new Array<AttributePath>();
-    private readonly commands = new Map<string, CommandServer<any, any>>();
-    private readonly commandPaths = new Array<CommandPath>();
->>>>>>> 1cbe6054
     private nextSubscriptionId = Crypto.getRandomUInt32();
 
     constructor(
@@ -280,7 +258,6 @@
         }
 
         this.endpoints.set(endpointId, { ...device, id: endpointId, clusters: clusterMap });
-<<<<<<< HEAD
 
         return this;
     }
@@ -301,8 +278,6 @@
         this.attributePaths = attributePaths;
         this.commands = commands;
         this.commandPaths = commandPaths;
-=======
->>>>>>> 1cbe6054
 
         return this;
     }
