--- conflicted
+++ resolved
@@ -344,11 +344,7 @@
          *
          * @see {@link MatterCoreSpecificationV1_1} § 11.8.7.2.3
          */
-<<<<<<< HEAD
-        wiFiScanResults: TlvOptionalField(2, TlvArray(TlvWiFiInterfaceScanResultStruct)), // TODO Optional as workaround for #243
-=======
         wiFiScanResults: TlvOptionalField(2, TlvArray(TlvWiFiInterfaceScanResultStruct)),
->>>>>>> b43a4808
 
         /**
          * If NetworkingStatus was Success, this field shall contain the Thread network scan results. The list may be
@@ -364,11 +360,7 @@
          *
          * @see {@link MatterCoreSpecificationV1_1} § 11.8.7.2.4
          */
-<<<<<<< HEAD
-        threadScanResults: TlvOptionalField(3, TlvArray(TlvThreadInterfaceScanResultStruct)) // TODO Optional as workaround for #243
-=======
         threadScanResults: TlvOptionalField(3, TlvArray(TlvThreadInterfaceScanResultStruct))
->>>>>>> b43a4808
     });
 
     /**
