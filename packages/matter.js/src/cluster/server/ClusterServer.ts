--- conflicted
+++ resolved
@@ -27,13 +27,8 @@
 
 type MandatoryCommandNames<C extends Commands> = { [K in keyof C]: C[K] extends OptionalCommand<any, any> ? never : K }[keyof C];
 type OptionalCommandNames<C extends Commands> = { [K in keyof C]: C[K] extends OptionalCommand<any, any> ? K : never }[keyof C];
-<<<<<<< HEAD
-type AttributeGetters<A extends Attributes> = { [P in keyof A as `get${Capitalize<string & P>}`]?: (session?: Session<MatterDevice>) => AttributeJsType<A[P]> };
+type AttributeGetters<A extends Attributes> = { [P in keyof A as `get${Capitalize<string & P>}`]?: (args: { attributes: AttributeServers<A>, endpoint?: EndpointData, session?: Session<MatterDevice> }) => AttributeJsType<A[P]> };
 export type CommandHandler<C extends Command<any, any>, A extends AttributeServers<any>> = C extends Command<infer RequestT, infer ResponseT> ? (args: { request: RequestT, attributes: A, session: Session<MatterDevice>, message: Message, endpoint: EndpointData }) => Promise<ResponseT> : never;
-=======
-type AttributeGetters<A extends Attributes> = { [P in keyof A as `get${Capitalize<string & P>}`]?: (args: { attributes: AttributeServers<A>, endpoint?: EndpointData, session?: Session<MatterDevice> }) => AttributeJsType<A[P]> };
-type CommandHandler<C extends Command<any, any>, A extends AttributeServers<any>> = C extends Command<infer RequestT, infer ResponseT> ? (args: { request: RequestT, attributes: A, session: Session<MatterDevice>, message: Message, endpoint: EndpointData }) => Promise<ResponseT> : never;
->>>>>>> 6b470b42
 type CommandHandlers<T extends Commands, A extends AttributeServers<any>> = Merge<{ [P in MandatoryCommandNames<T>]: CommandHandler<T[P], A> }, { [P in OptionalCommandNames<T>]?: CommandHandler<T[P], A> }>;
 
 /** Handlers to process cluster commands */
@@ -52,8 +47,7 @@
 };
 type UseOptionalAttributes<C extends Cluster<any, any, any, any, any>, A extends OptionalAttributeConf<C["attributes"]>> = Cluster<C["features"], C["supportedFeatures"], MakeAttributesMandatory<C["attributes"], A>, C["commands"], C["events"]>;/** Forces the presence of the specified optional attributes, so they can be used in the command handlers */
 /* eslint-disable @typescript-eslint/no-unused-vars */
-<<<<<<< HEAD
-export const UseOptionalAttributes = <C extends Cluster<any, any, any, any>, A extends OptionalAttributeConf<C["attributes"]>>(cluster: C, conf: A): UseOptionalAttributes<C, A> => ({ ...cluster, attributes: MakeAttributesMandatory(cluster.attributes, conf) });
+export const UseOptionalAttributes = <C extends Cluster<any, any, any, any, any>, A extends OptionalAttributeConf<C["attributes"]>>(cluster: C, conf: A): UseOptionalAttributes<C, A> => ({ ...cluster, attributes: MakeAttributesMandatory(cluster.attributes, conf) });
 
 
 type GetterTypeFromSpec<A extends Attribute<any>> = A extends OptionalAttribute<infer T> ? (T | undefined) : AttributeJsType<A>;
@@ -78,7 +72,4 @@
 
 export function isClusterServer(obj: ClusterClientObj<any, any> | ClusterServerObj<any>): obj is ClusterServerObj<any> {
     return obj._type === "ClusterServer";
-}
-=======
-export const UseOptionalAttributes = <C extends Cluster<any, any, any, any, any>, A extends OptionalAttributeConf<C["attributes"]>>(cluster: C, conf: A): UseOptionalAttributes<C, A> => ({ ...cluster, attributes: MakeAttributesMandatory(cluster.attributes, conf) });
->>>>>>> 6b470b42
+}