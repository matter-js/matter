/**
 * @license
 * Copyright 2022-2023 Project CHIP Authors
 * SPDX-License-Identifier: Apache-2.0
 */

import { BitFlag } from "../schema/BitmapSchema.js";
import { TlvBoolean } from "../tlv/TlvBoolean.js";
<<<<<<< HEAD
import {
    AccessLevel,
    Attribute, ClusterBase,
    ClusterExtend,
    Command,
    TlvNoArguments,
    TlvNoResponse,
    WritableAttribute
} from "./Cluster.js";
import { TlvBitmap, TlvEnum, TlvUInt16, TlvUInt8 } from "../tlv/TlvNumber.js";
import { TlvSchema } from "../tlv/TlvSchema.js";
import { TlvField, TlvObject } from "../tlv/TlvObject.js";
import { TlvNullable } from "../tlv/TlvNullable.js";
=======
import { TlvNoArguments } from "../tlv/TlvNoArguments.js";
import { Attribute, Cluster, Command, TlvNoResponse } from "./Cluster.js";
import { MatterApplicationClusterSpecificationV1_0 } from "../spec/Specifications.js";
>>>>>>> ffe2fc64

/**
 * Defined how the devices should behave when it is powered on.
 * If the value is null, the OnOff attribute is set to its previous value when the device starts up.
 *
 * @see {@link MatterApplicationClusterSpecificationV1_0} § 1.5.5.1
 */
export const enum StartUpOnOff {
    /** Set the OnOff attribute to FALSE when the device starts up. */
    Off = 0,

    /** Set the OnOff attribute to TRUE when the device starts up. */
    On = 1,

    /**
     * If the previous value of the OnOff attribute is equal to FALSE, set the OnOff
     * attribute to TRUE. If the previous value of the OnOff attribute is equal to TRUE,
     * set the OnOff attribute to FALSE (toggle).
     */
    Toggle = 2,
}

/** @see {@link MatterApplicationClusterSpecificationV1_0} § 1.5.7.4.1 */
export const enum EffectIdentifier {
    DelayedAllOff = 0,
    DyingLight = 1,
}

/** @see {@link MatterApplicationClusterSpecificationV1_0} § 1.5.7.4.2 */
export const enum DelayedAllOffEffectVariant {
    /** Fade to off in 0.8 seconds. */
    Fade = 0,

    /** Don't fade, turn off immediately. */
    NoFade = 1,

    /** 50% dim down in 0.8 seconds then fade to off in 12 seconds. */
    DimDownThenFade = 2,
}

/** @see {@link MatterApplicationClusterSpecificationV1_0} § 1.5.7.4.2 */
export const enum DyingLightEffectVariant {
    /** 20% dim up in 0.5s then fade to off in 1 second. */
    DimUpThenFade = 0,
}

/** @see {@link MatterApplicationClusterSpecificationV1_0} § 1.5.7.4.2 */
const TlvEffectVariant = TlvUInt8 as TlvSchema<DyingLightEffectVariant | DelayedAllOffEffectVariant>;

/** @see {@link MatterApplicationClusterSpecificationV1_0} § 1.5.7.4 */
const TlvOffWithEffectRequest = TlvObject({
    effectIdentifier: TlvField(0, TlvEnum<EffectIdentifier>()),
    effectVariant: TlvField(1, TlvEffectVariant),
}) as TlvSchema<
    { effectIdentifier: EffectIdentifier.DelayedAllOff, effectVariant: DelayedAllOffEffectVariant } |
    { effectIdentifier: EffectIdentifier.DyingLight, effectVariant: DyingLightEffectVariant }
>;

/** @see {@link MatterApplicationClusterSpecificationV1_0} § 1.5.7.4.2 */
const TlvOnOffControlBitmap = TlvBitmap(TlvUInt8, {
    acceptOnlyWhenOn: BitFlag(1),
});

/** @see {@link MatterApplicationClusterSpecificationV1_0} § 1.5.7.6. */
const TlvOnWithTimedOffRequest = TlvObject({
    onOffControl: TlvField(0, TlvOnOffControlBitmap),
    onTime: TlvField(1, TlvNullable(TlvUInt8.bound({ min: 0, max: 254 }))),
    offWaitTime: TlvField(2, TlvNullable(TlvUInt8.bound({ min: 0, max: 254 }))),
});

/**
 * Attributes and commands for switching devices between 'On' and 'Off' states.
 *
 * @see {@link MatterApplicationClusterSpecificationV1_0} § 1.5
 */
export const OnOffClusterBase = ClusterBase({
    id: 0x06,
    name: "On/Off",
    revision: 4,
    features: {
        /** Level Control for Lighting - Behavior that supports lighting applications */
        lightingLevelControl: BitFlag(0),
    },

    /** @see {@link MatterApplicationClusterSpecificationV1_0} § 1.5.6 */
    attributes: {
        /** Indicates whether the device type implemented on the endpoint is turned off (false) or turned on (true). */
        onOff: Attribute(0, TlvBoolean, { persistent: true, default: false }), /* reportable: true, scene:true - Specs 1.0 wrong here, using chip XMLs*/
    },

    /** @see {@link MatterApplicationClusterSpecificationV1_0} § 1.5.7 */
    commands: {
        /**
         * On receipt of this command, a device SHALL enter its ‘Off’ state. This state is device dependent, but it is
         * recommended that it is used for power off or similar functions. On receipt of the Off command, the OnTime
         * attribute SHALL be set to 0.
         */
        off: Command(0, TlvNoArguments, 0, TlvNoResponse),

        /**
         * On receipt of this command, a device SHALL enter its ‘On’ state. This state is device dependent, but it is
         * recommended that it is used for power on or similar functions. On receipt of the On command, if the value
         * of the OnTime attribute is equal to 0, the device SHALL set the OffWaitTime attribute to 0.
         */
        on: Command(1, TlvNoArguments, 1, TlvNoResponse),

        /**
         * On receipt of this command, if a device is in its ‘Off’ state it SHALL enter its ‘On’ state. Otherwise,
         * if it is in its ‘On’ state it SHALL enter its ‘Off’ state. On receipt of the Toggle command, if the value
         * of the OnOff attribute is equal to FALSE and if the value of the OnTime attribute is equal to 0, the device
         * SHALL set the OffWaitTime attribute to 0. If the value of the OnOff attribute is equal to TRUE, the OnTime
         * attribute SHALL be set to 0.
         */
        toggle: Command(2, TlvNoArguments, 2, TlvNoResponse),
    },
});

export const OnOffCluster = ClusterExtend(
    OnOffClusterBase,
    {
        supportedFeatures: {
            /** Level Control for Lighting - Behavior that supports lighting applications */
            lightingLevelControl: false,
        },
    }
);

export const OnOffLightingCluster = ClusterExtend(
    OnOffCluster,
    {
        supportedFeatures: {
            /** Level Control for Lighting - Behavior that supports lighting applications */
            lightingLevelControl: true,
        },
        attributes: {
            /** Used to remember if a state is already storednin an old scene to not store one again when sending another Off command */
            globalSceneControl: Attribute(0x4000, TlvBoolean, { default: true }),

            /**
             * Specifies the length of time (in 1/10ths second) that the ‘On’ state SHALL be maintained before
             * automatically transitioning to the ‘Off’ state when using the OnWithTimedOff command.
             */
            onTime: WritableAttribute(0x4001, TlvNullable(TlvUInt16), { default: 0 }), /* unit: 1/10s */

            /**
             * Specifies the length of time (in 1/10ths second) that the ‘Off’ state SHALL be guarded to prevent
             * another OnWithTimedOff command turning the server back to its ‘On’ state
             */
            offWaitTime: WritableAttribute(0x4002, TlvNullable(TlvUInt16), { default: 0 }), /* unit: 1/10s */

            /** Defines the desired startup behavior of a device when it is supplied with power. */
            startUpOnOff: WritableAttribute(0x4003, TlvNullable(TlvEnum<StartUpOnOff>()), { persistent: true, writeAcl: AccessLevel.Manage }),
        },

        commands: {
            /**
             * The OffWithEffect command allows devices to be turned off using enhanced ways of fading.
             */
            offWithEffect: Command(0x40, TlvOffWithEffectRequest, 0x40, TlvNoResponse),

            /**
             * The OnWithRecallGlobalScene command allows the recall of the settings when the device was turned off.
             */
            onWithRecallGlobalScene: Command(0x41, TlvNoResponse, 0x41, TlvNoResponse),

            /**
             * The OnWithTimedOff command allows devices to be turned on for a specific duration with a guarded off
             * duration so that SHOULD the device be subsequently switched off, further OnWithTimedOff commands, received
             * during this time, are prevented from turning the devices back on.
             */
            onWithTimedOff: Command(0x42, TlvOnWithTimedOffRequest, 0x42, TlvNoResponse),
        }
    }
);<|MERGE_RESOLUTION|>--- conflicted
+++ resolved
@@ -6,25 +6,9 @@
 
 import { BitFlag } from "../schema/BitmapSchema.js";
 import { TlvBoolean } from "../tlv/TlvBoolean.js";
-<<<<<<< HEAD
-import {
-    AccessLevel,
-    Attribute, ClusterBase,
-    ClusterExtend,
-    Command,
-    TlvNoArguments,
-    TlvNoResponse,
-    WritableAttribute
-} from "./Cluster.js";
-import { TlvBitmap, TlvEnum, TlvUInt16, TlvUInt8 } from "../tlv/TlvNumber.js";
-import { TlvSchema } from "../tlv/TlvSchema.js";
-import { TlvField, TlvObject } from "../tlv/TlvObject.js";
-import { TlvNullable } from "../tlv/TlvNullable.js";
-=======
 import { TlvNoArguments } from "../tlv/TlvNoArguments.js";
 import { Attribute, Cluster, Command, TlvNoResponse } from "./Cluster.js";
 import { MatterApplicationClusterSpecificationV1_0 } from "../spec/Specifications.js";
->>>>>>> ffe2fc64
 
 /**
  * Defined how the devices should behave when it is powered on.
