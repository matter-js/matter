--- conflicted
+++ resolved
@@ -122,7 +122,6 @@
 
 const logger = Logger.get("MatterController");
 
-<<<<<<< HEAD
 export enum NodeDiscoveryType {
     /** No discovery is done, in calls means that only known addresses are tried. */
     None = 0,
@@ -143,8 +142,6 @@
  */
 export class PairRetransmissionLimitReachedError extends RetransmissionLimitReachedError {}
 
-=======
->>>>>>> ef3610fd
 export class MatterController implements SessionContext {
     public static async create(options: {
         sessionStorage: StorageContext;
@@ -771,12 +768,8 @@
         peerNodeId: NodeId,
         operationalAddress: ServerAddressIp,
         discoveryData?: DiscoveryData,
-<<<<<<< HEAD
         expectedProcessingTimeMs?: number,
-    ): Promise<MessageChannel<MatterController> | undefined> {
-=======
     ): Promise<MessageChannel | undefined> {
->>>>>>> ef3610fd
         const { ip, port } = operationalAddress;
         try {
             logger.debug(
@@ -822,13 +815,9 @@
         }
         const mdnsScanner = this.mdnsScanner;
 
-<<<<<<< HEAD
         const existingDiscoveryDetails = this.#runningNodeDiscoveries.get(peerNodeId) ?? {
             type: NodeDiscoveryType.None,
         };
-=======
-        const discoveryPromises = new Array<() => Promise<MessageChannel>>();
->>>>>>> ef3610fd
 
         // If we currently run another "lower" retransmission type we cancel it
         if (
@@ -857,7 +846,6 @@
             }
         }
 
-<<<<<<< HEAD
         if (promises !== undefined) {
             if (runningDiscoveryType > requestedDiscoveryType) {
                 // We already run a "longer" discovery, so we know it is unreachable for now
@@ -870,17 +858,13 @@
             }
         }
 
-        const discoveryPromises = new Array<() => Promise<MessageChannel<MatterController>>>();
+        const discoveryPromises = new Array<() => Promise<MessageChannel>>();
         let reconnectionPollingTimer: Timer | undefined;
 
         if (operationalAddress !== undefined) {
             // Additionally to general discovery we also try to poll the formerly known operational address
             if (requestedDiscoveryType === NodeDiscoveryType.FullDiscovery) {
-                const { promise, resolver, rejecter } = createPromise<MessageChannel<MatterController>>();
-=======
-            if (timeoutSeconds === undefined) {
                 const { promise, resolver, rejecter } = createPromise<MessageChannel>();
->>>>>>> ef3610fd
 
                 reconnectionPollingTimer = Time.getPeriodicTimer(
                     "Controller reconnect",
