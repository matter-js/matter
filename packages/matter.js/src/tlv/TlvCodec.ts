--- conflicted
+++ resolved
@@ -274,16 +274,7 @@
 
     /** @see {@link MatterCoreSpecificationV1_0} § A.7 & A.8 */
     public static writeTag(writer: DataWriter<Endian.Little>, typeLengthValue: TlvTypeLength, tag?: TlvTag) {
-<<<<<<< HEAD
-        let profile: number | undefined;
-        let id: number | undefined;
-        if (tag !== undefined) {
-            profile = tag.profile;
-            id = tag.id;
-        }
-=======
         const { profile, id } = tag ?? {}
->>>>>>> ceee33ea
         let typeLength: number;
         switch (typeLengthValue.type) {
             case TlvType.Utf8String:
