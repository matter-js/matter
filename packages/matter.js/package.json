{
  "name": "@project-chip/matter.js",
  "version": "0.2.1",
  "description": "Matter protocol in pure js",
  "keywords": [
    "iot",
    "home automation",
    "matter",
    "smart device"
  ],
  "license": "Apache-2.0",
  "author": "Project CHIP Authors",
  "contributors": [
    "Martin Turon <mturon@google.com>",
    "Marco Fucci di Napoli <mfucci@gmail.com>",
    "Ingo Fischer <github@fischer-ka.de>"
  ],
  "bugs": {
    "url": "https://github.com/project-chip/matter.js/issues"
  },
  "homepage": "https://github.com/project-chip/matter.js",
  "repository": {
    "type": "git",
    "url": "https://github.com/project-chip/matter.js.git"
  },
  "scripts": {
<<<<<<< HEAD
    "clean": "rm -rf dist; rm -rf out",
    "build": "npm run clean; tsc --project tsconfig.dist-es.json; tsc --project tsconfig.dist-cjs.json; tsc --project tsconfig.dist-dts.json",
    "test-node": "NODE_OPTIONS=--experimental-vm-modules jest",
    "test-web": "karma start test/karma.conf.cjs",
    "test": "npm run test-node; npm run test-web"
=======
    "clean": "rm -rf dist && rm -rf out && rm *.tsbuildinfo || true",
    "build": "tsc --project tsconfig.dist-es.json && tsc --project tsconfig.dist-cjs.json && tsc --project tsconfig.dist-dts.json",
    "build-clean": "npm run clean && npm run build",
    "test": "NODE_OPTIONS=--experimental-vm-modules jest",
    "test-web": "karma start test/karma.conf.cjs"
>>>>>>> 98b40988
  },
  "devDependencies": {
    "@types/jasmine": "^4.3.1",
    "jest": "^29.5.0",
    "karma": "^6.4.1",
    "karma-chrome-launcher": "^3.1.1",
    "karma-coverage": "^2.2.0",
    "karma-jasmine": "^5.1.0",
    "karma-typescript": "^5.5.3",
    "ts-jest": "^29.0.5",
    "typescript": "^4.9.5"
  },
  "files": [
    "dist/**/*"
  ],
  "main": "dist/cjs/matter.js",
  "module": "dist/es/matter.js",
  "types": "dist/dts/matter.d.ts"
}<|MERGE_RESOLUTION|>--- conflicted
+++ resolved
@@ -24,19 +24,12 @@
     "url": "https://github.com/project-chip/matter.js.git"
   },
   "scripts": {
-<<<<<<< HEAD
-    "clean": "rm -rf dist; rm -rf out",
-    "build": "npm run clean; tsc --project tsconfig.dist-es.json; tsc --project tsconfig.dist-cjs.json; tsc --project tsconfig.dist-dts.json",
+    "clean": "rm -rf dist && rm -rf out && rm *.tsbuildinfo || true",
+    "build": "tsc --project tsconfig.dist-es.json && tsc --project tsconfig.dist-cjs.json && tsc --project tsconfig.dist-dts.json",
+    "build-clean": "npm run clean && npm run build",
     "test-node": "NODE_OPTIONS=--experimental-vm-modules jest",
     "test-web": "karma start test/karma.conf.cjs",
     "test": "npm run test-node; npm run test-web"
-=======
-    "clean": "rm -rf dist && rm -rf out && rm *.tsbuildinfo || true",
-    "build": "tsc --project tsconfig.dist-es.json && tsc --project tsconfig.dist-cjs.json && tsc --project tsconfig.dist-dts.json",
-    "build-clean": "npm run clean && npm run build",
-    "test": "NODE_OPTIONS=--experimental-vm-modules jest",
-    "test-web": "karma start test/karma.conf.cjs"
->>>>>>> 98b40988
   },
   "devDependencies": {
     "@types/jasmine": "^4.3.1",
