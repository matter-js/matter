/**
 * @license
 * Copyright 2022-2023 Project CHIP Authors
 * SPDX-License-Identifier: Apache-2.0
 */

import { ResumptionRecord, SessionManager } from "./session/SessionManager";
import { FabricManager } from "./fabric/FabricManager";
import { Session } from "./session/Session";
import { Fabric } from "./fabric/Fabric";
import { NetInterface } from "../net/NetInterface";
import { Channel } from "../net/Channel";
import { ProtocolHandler } from "./common/ProtocolHandler";
import { Broadcaster } from "./common/Broadcaster";
import { ExchangeManager } from "./common/ExchangeManager";
import { requireMinNodeVersion } from "../util/Node";
import { Scanner } from "./common/Scanner";
import { ChannelManager } from "./common/ChannelManager";
import { VendorId, FabricIndex, ByteArray } from "@project-chip/matter.js";
import { NodeId } from "./common/NodeId";
<<<<<<< HEAD
import { ByteArray } from "@project-chip/matter.js";
import { FabricIndex } from "./common/FabricIndex";
import { Time, Timer } from "../time/Time";
import { Logger } from "../log/Logger";

const logger = Logger.get("MatterDevice");

const DEVICE_ANNOUNCEMENT_DURATION = 15 * 60 * 1000; /** 15 minutes */
const DEVICE_ANNOUNCEMENT_INTERVAL = 60 * 1000; /** 1 minute */
=======
>>>>>>> 38429146

requireMinNodeVersion(16);

export class MatterDevice {
    private readonly scanners = new Array<Scanner>();
    private readonly broadcasters = new Array<Broadcaster>();
    private readonly netInterfaces = new Array<NetInterface>();
    private readonly fabricManager = new FabricManager();
    private readonly sessionManager = new SessionManager(this);
    private readonly channelManager = new ChannelManager();
    private readonly exchangeManager = new ExchangeManager<MatterDevice>(this.sessionManager, this.channelManager);
    private announceInterval: Timer | null = null;
    private announcementStartedTime: number | null = null
    private commissioningWindowOpened = false;

    constructor(
        private readonly deviceName: string,
        private readonly deviceType: number,
        private readonly vendorId: VendorId,
        private readonly productId: number,
        private readonly discriminator: number,
    ) { }

    addScanner(scanner: Scanner) {
        this.scanners.push(scanner);
        return this;
    }

    addBroadcaster(broadcaster: Broadcaster) {
        this.broadcasters.push(broadcaster);
        return this;
    }

    addNetInterface(netInterface: NetInterface) {
        this.exchangeManager.addNetInterface(netInterface);
        this.netInterfaces.push(netInterface);
        return this;
    }

    addProtocolHandler(protocol: ProtocolHandler<MatterDevice>) {
        this.exchangeManager.addProtocolHandler(protocol);
        return this;
    }

    async start() {
        /*for (const broadcaster of this.broadcasters) {
            broadcaster.setCommissionMode(0, this.deviceName, this.deviceType, this.vendorId, this.productId, this.discriminator);
            broadcaster.announce();
        }*/
        this.startAnnouncement();
    }

    startAnnouncement() {
        this.announcementStartedTime = Time.nowMs();
        this.announceInterval = Time.getPeriodicTimer(DEVICE_ANNOUNCEMENT_INTERVAL, () => this.announce()).start();
        this.announce();
    }

    announce(announceOnce = false) {
        if (!announceOnce) {
            // Stop announcement if duration is reached
            if (this.announcementStartedTime !== null && Time.nowMs() - this.announcementStartedTime > DEVICE_ANNOUNCEMENT_DURATION) {
                this.announceInterval?.stop();
                this.announcementStartedTime = null;
                logger.debug("Announcement duration reached, stop announcing");
                return;
            }
            if (this.commissioningWindowOpened) {
                // Re-Announce but do not re-set Fabrics
                for (const broadcaster of this.broadcasters) {
                    broadcaster.announce();
                }
                return;
            }
        }
        const fabrics = this.fabricManager.getFabrics();
        if (fabrics.length) {
            const fabricsToAnnounce: Fabric[] = [];
            for (const fabric of fabrics) {
                const session = this.sessionManager.getSessionForNode(fabric, fabric.rootNodeId);
                if (session) {
                    // We have a session, no need to re-announce
                    logger.debug("Skipping announce for fabric", fabric.fabricId.id, "because we have a session", session.getId());
                    continue;
                }
                logger.debug("Announcing fabric", fabric.fabricId.id);
                fabricsToAnnounce.push(fabric);
            }
            for (const broadcaster of this.broadcasters) {
                broadcaster.setFabrics(fabricsToAnnounce);
                broadcaster.announce();
            }
        } else {
            // No fabric paired yeet, so announce as "ready for commissioning"
            for (const broadcaster of this.broadcasters) {
                broadcaster.setCommissionMode(1, this.deviceName, this.deviceType, this.vendorId, this.productId, this.discriminator);
                broadcaster.announce();
            }
        }
    }

    getNextAvailableSessionId() {
        return this.sessionManager.getNextAvailableSessionId();
    }

    createSecureSession(sessionId: number, fabric: Fabric | undefined, peerNodeId: NodeId, peerSessionId: number, sharedSecret: ByteArray, salt: ByteArray, isInitiator: boolean, isResumption: boolean, idleRetransTimeoutMs?: number, activeRetransTimeoutMs?: number) {
        return this.sessionManager.createSecureSession(sessionId, fabric, peerNodeId, peerSessionId, sharedSecret, salt, isInitiator, isResumption, idleRetransTimeoutMs, activeRetransTimeoutMs);
    }

    findFabricFromDestinationId(destinationId: ByteArray, peerRandom: ByteArray) {
        return this.fabricManager.findFabricFromDestinationId(destinationId, peerRandom);
    }

    addFabric(fabric: Fabric) {
        const fabricIndex = this.fabricManager.addFabric(fabric);
        this.broadcasters.forEach(broadcaster => {
            broadcaster.setFabrics([fabric]);
            broadcaster.announce();
        });
        return fabricIndex;
    }

    getFabricByIndex(fabricIndex: FabricIndex) {
        return this.fabricManager.getFabrics().find(fabric => fabric.fabricIndex.index === fabricIndex.index);
    }

    initiateExchange(fabric: Fabric, nodeId: NodeId, protocolId: number) {
        return this.exchangeManager.initiateExchange(fabric, nodeId, protocolId);
    }

    findResumptionRecordById(resumptionId: ByteArray) {
        return this.sessionManager.findResumptionRecordById(resumptionId);
    }

    saveResumptionRecord(resumptionRecord: ResumptionRecord) {
        return this.sessionManager.saveResumptionRecord(resumptionRecord);
    }

    armFailSafe() {
        return this.fabricManager.armFailSafe();
    }

    getFabricBuilder() {
        return this.fabricManager.getFabricBuilder();
    }

    getFabrics() {
        return this.fabricManager.getFabrics();
    }

    completeCommission() {
        this.commissioningWindowOpened = false;
        return this.fabricManager.completeCommission();
    }

    openCommissioningModeWindow(mode: number, discriminator: number, timeout: number) {
        this.commissioningWindowOpened = true;
        this.broadcasters.forEach(broadcaster => {
            broadcaster.setCommissionMode(mode, this.deviceName, this.deviceType, this.vendorId, this.productId, discriminator);
        });
        this.startAnnouncement();

        Time.getTimer(timeout * 1000, () => this.commissioningWindowOpened = false).start();
    }

    async findDevice(fabric: Fabric, nodeId: NodeId, timeOutSeconds = 5): Promise<undefined | { session: Session<MatterDevice>, channel: Channel<ByteArray> }> {
        // TODO: return the first not undefined answer or undefined
        const matterServer = await this.scanners[0].findDevice(fabric, nodeId, timeOutSeconds);
        if (matterServer === undefined) return undefined;
        const { ip, port } = matterServer;
        const session = this.sessionManager.getSessionForNode(fabric, nodeId);
        if (session === undefined) return undefined;
        // TODO: have the interface and scanner linked
        return { session, channel: await this.netInterfaces[0].openChannel(ip, port) };
    }

    async stop() {
        this.exchangeManager.close();

        this.announceInterval?.stop();
        this.broadcasters.forEach(broadcaster => broadcaster.close());
    }
}<|MERGE_RESOLUTION|>--- conflicted
+++ resolved
@@ -18,9 +18,6 @@
 import { ChannelManager } from "./common/ChannelManager";
 import { VendorId, FabricIndex, ByteArray } from "@project-chip/matter.js";
 import { NodeId } from "./common/NodeId";
-<<<<<<< HEAD
-import { ByteArray } from "@project-chip/matter.js";
-import { FabricIndex } from "./common/FabricIndex";
 import { Time, Timer } from "../time/Time";
 import { Logger } from "../log/Logger";
 
@@ -28,8 +25,6 @@
 
 const DEVICE_ANNOUNCEMENT_DURATION = 15 * 60 * 1000; /** 15 minutes */
 const DEVICE_ANNOUNCEMENT_INTERVAL = 60 * 1000; /** 1 minute */
-=======
->>>>>>> 38429146
 
 requireMinNodeVersion(16);
 
