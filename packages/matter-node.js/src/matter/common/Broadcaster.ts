/**
 * @license
 * Copyright 2022-2023 Project CHIP Authors
 * SPDX-License-Identifier: Apache-2.0
 */

<<<<<<< HEAD
import { VendorId } from "./VendorId";
import { Fabric } from "../fabric/Fabric";
=======
import { NodeId } from "./NodeId";
import { VendorId, ByteArray } from "@project-chip/matter.js";
>>>>>>> 38429146

export interface Broadcaster {
    setCommissionMode(mode: number, deviceName: string, deviceType: number, vendorId: VendorId, productId: number, discriminator: number): void;
    setFabrics(fabrics: Fabric[]): void;
    announce(): void;
    close(): void;
}<|MERGE_RESOLUTION|>--- conflicted
+++ resolved
@@ -4,13 +4,8 @@
  * SPDX-License-Identifier: Apache-2.0
  */
 
-<<<<<<< HEAD
-import { VendorId } from "./VendorId";
 import { Fabric } from "../fabric/Fabric";
-=======
-import { NodeId } from "./NodeId";
-import { VendorId, ByteArray } from "@project-chip/matter.js";
->>>>>>> 38429146
+import { VendorId } from "@project-chip/matter.js";
 
 export interface Broadcaster {
     setCommissionMode(mode: number, deviceName: string, deviceType: number, vendorId: VendorId, productId: number, discriminator: number): void;
