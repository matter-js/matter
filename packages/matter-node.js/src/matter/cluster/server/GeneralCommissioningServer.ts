/**
 * @license
 * Copyright 2022-2023 Project CHIP Authors
 * SPDX-License-Identifier: Apache-2.0
 */

import { Logger } from "../../../log/Logger";
import { MatterDevice } from "../../MatterDevice";
import { SecureSession } from "../../session/SecureSession";
<<<<<<< HEAD
import { CommissioningError, GeneralCommissioningCluster, RegulatoryLocationType } from "@project-chip/matter.js";
=======
import { CommissioningError, GeneralCommissioningCluster } from "../GeneralCommissioningCluster";
>>>>>>> 6c7676fe
import { ClusterServerHandlers } from "./ClusterServer";

const SuccessResponse = { errorCode: CommissioningError.Ok, debugText: "" };
const logger = Logger.get("GeneralCommissioningClusterHandler");

export const GeneralCommissioningClusterHandler: ClusterServerHandlers<typeof GeneralCommissioningCluster> = {
    armFailSafe: async ({ request: { breadcrumb: breadcrumbStep }, attributes: { breadcrumb }, session }) => {
        // TODO Add handling for ExpiryLengthSeconds field and Error handling, see 11.9.7.2

        session.getContext().armFailSafe();
        breadcrumb.set(breadcrumbStep);
        return SuccessResponse;
    },

<<<<<<< HEAD
    setRegulatoryConfig: async ({ request: { breadcrumb: breadcrumbStep, newRegulatoryConfig }, attributes: { breadcrumb, regulatoryConfig, locationCapability } }) => {
=======
    setRegulatoryConfig: async ({ request: { breadcrumbStep, newRegulatoryConfig }, attributes: { breadcrumb, regulatoryConfig, /* locationCapability */ } }) => {
>>>>>>> 6c7676fe

        /*
        TODO: test this code before activating again
        const locationCapabilityValue = locationCapability.get();

        let validValues;
        switch (locationCapabilityValue) {
            case (RegulatoryLocationType.Outdoor):
                validValues = [RegulatoryLocationType.Outdoor];
                break;
            case (RegulatoryLocationType.Indoor):
                validValues = [RegulatoryLocationType.Indoor];
                break;
            case (RegulatoryLocationType.IndoorOutdoor):
                validValues = [RegulatoryLocationType.Indoor, RegulatoryLocationType.Outdoor, RegulatoryLocationType.IndoorOutdoor];
                break;
            default:
                return { errorCode: CommissioningError.ValueOutsideRange, debugText: "Invalid regulatory location" };
        }

        if (!validValues.includes(newRegulatoryConfig)) {
            return { errorCode: CommissioningError.ValueOutsideRange, debugText: "Invalid regulatory location" };
        }
        */

        regulatoryConfig.set(newRegulatoryConfig);

        // TODO countryCode should be set for the BasicInformationCluster.location!

        breadcrumb.set(breadcrumbStep);
        return SuccessResponse;
    },

    commissioningComplete: async ({ session, attributes: { breadcrumb } }) => {
        // TODO Add error handling as defined in 11.9.7.6

        if (!session.isSecure()) throw new Error("commissioningComplete can only be called on a secure session");
        const fabric = (session as SecureSession<MatterDevice>).getFabric();
        if (fabric === undefined) throw new Error("commissioningComplete is called but the fabric has not been defined yet");
        breadcrumb.set(BigInt(0));
        logger.info(`Commissioning completed on fabric #${fabric.fabricId.id} as node #${fabric.nodeId}.`);

        // TODO persist fabrics

        return SuccessResponse;
    },
};<|MERGE_RESOLUTION|>--- conflicted
+++ resolved
@@ -7,11 +7,7 @@
 import { Logger } from "../../../log/Logger";
 import { MatterDevice } from "../../MatterDevice";
 import { SecureSession } from "../../session/SecureSession";
-<<<<<<< HEAD
-import { CommissioningError, GeneralCommissioningCluster, RegulatoryLocationType } from "@project-chip/matter.js";
-=======
-import { CommissioningError, GeneralCommissioningCluster } from "../GeneralCommissioningCluster";
->>>>>>> 6c7676fe
+import { CommissioningError, GeneralCommissioningCluster } from "@project-chip/matter.js";
 import { ClusterServerHandlers } from "./ClusterServer";
 
 const SuccessResponse = { errorCode: CommissioningError.Ok, debugText: "" };
@@ -26,11 +22,7 @@
         return SuccessResponse;
     },
 
-<<<<<<< HEAD
-    setRegulatoryConfig: async ({ request: { breadcrumb: breadcrumbStep, newRegulatoryConfig }, attributes: { breadcrumb, regulatoryConfig, locationCapability } }) => {
-=======
-    setRegulatoryConfig: async ({ request: { breadcrumbStep, newRegulatoryConfig }, attributes: { breadcrumb, regulatoryConfig, /* locationCapability */ } }) => {
->>>>>>> 6c7676fe
+    setRegulatoryConfig: async ({ request: { breadcrumb: breadcrumbStep, newRegulatoryConfig }, attributes: { breadcrumb, regulatoryConfig, /* locationCapability */ } }) => {
 
         /*
         TODO: test this code before activating again
