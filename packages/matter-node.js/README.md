--- conflicted
+++ resolved
@@ -56,17 +56,15 @@
 matter -on "echo 255 > /sys/class/leds/led1/brightness" -off "echo 0 > /sys/class/leds/led1/brightness"
 ```
 
-<<<<<<< HEAD
+or when starting from TS files:
+
+```bash
+npm run matter -- -on "echo 255 > /sys/class/leds/led1/brightness" -off "echo 0 > /sys/class/leds/led1/brightness"
+```
+
 The following parameters are available:
 * -announceinterface: limit mdns announcements to the provided network interface, e.g. "en0" (default: all interfaces available)
 * -port: the port to listen on fot the device (default: 5540)
-=======
-or when starting from TS files:
-
-```bash
-npm run matter -- -on "echo 255 > /sys/class/leds/led1/brightness" -off "echo 0 > /sys/class/leds/led1/brightness"
-```
->>>>>>> 0f99d120
 
 **Experimental**
 
