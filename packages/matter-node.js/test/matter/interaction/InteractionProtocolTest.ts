--- conflicted
+++ resolved
@@ -115,17 +115,11 @@
 
 describe("InteractionProtocol", () => {
 
-<<<<<<< HEAD
-    context("handleReadRequest", () => {
+    describe("handleReadRequest", () => {
         it("replies with attribute values", async () => {
             const persistenceManager = new PersistenceManager(new StorageInMemory());
             await persistenceManager.initialize();
             const interactionProtocol = new InteractionServer(persistenceManager)
-=======
-    describe("handleReadRequest", () => {
-        it("replies with attribute values", () => {
-            const interactionProtocol = new InteractionServer()
->>>>>>> 6c7676fe
                 .addEndpoint(0, DEVICE.ROOT, [
                     new ClusterServer(BasicInformationCluster, {}, {
                         dataModelRevision: 1,
@@ -153,14 +147,8 @@
         });
     });
 
-<<<<<<< HEAD
-    context("handleWriteRequest", () => {
+    describe("handleWriteRequest", () => {
         it("write values and return errors on invalid values", async () => {
-=======
-    describe("handleWriteRequest", () => {
-        it("write values and return errors on invalid values", () => {
->>>>>>> 6c7676fe
-
             const basicCluster = new ClusterServer(BasicInformationCluster, {}, {
                 dataModelRevision: 1,
                 vendorName: "vendor",
