/**
 * @license
 * Copyright 2022-2023 Project CHIP Authors
 * SPDX-License-Identifier: Apache-2.0
 */

import { Time, TimeFake } from "@project-chip/matter.js/time";
import { Crypto } from "@project-chip/matter.js/crypto";
import { CryptoNode } from "../src/crypto/CryptoNode";

Crypto.get = () => new CryptoNode();

import * as assert from "assert";
import { NetworkFake, Network, UdpInterface } from "@project-chip/matter.js/net";
import { MatterController, MatterDevice } from "@project-chip/matter.js";
import {
    OnOffCluster, BasicInformationCluster, GeneralCommissioningCluster, RegulatoryLocationType, OperationalCertStatus,
    OperationalCredentialsCluster, DescriptorCluster, AccessControlCluster, GroupsCluster, GroupsClusterHandler,
    GeneralCommissioningClusterHandler, OperationalCredentialsClusterHandler, OnOffClusterHandler, ClusterServerObj
} from "@project-chip/matter.js/cluster";
import { VendorId, FabricIndex, ClusterId, GroupId } from "@project-chip/matter.js/datatype";
import { DeviceTypes } from "@project-chip/matter.js/device";
import { ClusterClient, ClusterServer, InteractionServer } from "@project-chip/matter.js/interaction";
import { MdnsBroadcaster, MdnsScanner } from "@project-chip/matter.js/mdns";
import { CaseServer, PaseServer } from "@project-chip/matter.js/session";
import { SecureChannelProtocol as SecureChannelProtocol } from "@project-chip/matter.js/securechannel";
import { Level, Logger } from "@project-chip/matter.js/log";
import { getPromiseResolver } from "@project-chip/matter.js/util";
import { AttestationCertificateManager, CertificationDeclarationManager } from "@project-chip/matter.js/certificate";
import { StorageBackendMemory, StorageManager } from "@project-chip/matter.js/storage";
import { FabricJsonObject } from "@project-chip/matter.js/fabric";

const SERVER_IP = "192.168.200.1";
const SERVER_MAC = "00:B0:D0:63:C2:26";
const CLIENT_IP = "192.168.200.2";
const CLIENT_MAC = "CA:FE:00:00:BE:EF";

const serverNetwork = new NetworkFake(SERVER_MAC, [SERVER_IP]);
const clientNetwork = new NetworkFake(CLIENT_MAC, [CLIENT_IP]);

const deviceName = "Matter end-to-end device";
const deviceType = 257 /* Dimmable bulb */;
const vendorName = "matter-node.js";
const vendorId = new VendorId(0xFFF1);
const productName = "Matter end-to-end device";
const productId = 0X8001;
const discriminator = 3840;
const setupPin = 20202021;
const matterPort = 5540;

const TIME_START = 1666663000000;
const fakeTime = new TimeFake(TIME_START);

const fakeControllerStorage = new StorageBackendMemory();
const fakeServerStorage = new StorageBackendMemory();

describe("Integration", () => {
    let server: MatterDevice;
<<<<<<< HEAD
    let onOffServer: ClusterServerObj<any>;
=======
    let onOffServer: ClusterServer<any, any, any, any, any>;
>>>>>>> 6b470b42
    let client: MatterController;

    beforeAll(async () => {
        Logger.defaultLogLevel = Level.DEBUG;
        Time.get = () => fakeTime;
        Network.get = () => clientNetwork;

        const controllerStorageManager = new StorageManager(fakeControllerStorage);
        await controllerStorageManager.initialize();

        client = await MatterController.create(
            await MdnsScanner.create(CLIENT_IP),
            await UdpInterface.create(5540, "udp4", CLIENT_IP),
            await UdpInterface.create(5540, "udp6", CLIENT_IP),
            controllerStorageManager
        );

        Network.get = () => serverNetwork;

        const paa = new AttestationCertificateManager(vendorId);
        const { keyPair: dacKeyPair, dac } = paa.getDACert(productId)
        const certificationDeclaration = CertificationDeclarationManager.generate(vendorId, productId);

        onOffServer = ClusterServer(
            OnOffCluster,
            { onOff: false },
            OnOffClusterHandler()
        );

        const serverStorageManager = new StorageManager(fakeServerStorage);
        await serverStorageManager.initialize();

        server = new MatterDevice(deviceName, deviceType, vendorId, productId, discriminator, serverStorageManager)
            .addNetInterface(await UdpInterface.create(matterPort, "udp6", SERVER_IP))
            .addBroadcaster(await MdnsBroadcaster.create(matterPort))
            .addProtocolHandler(new SecureChannelProtocol(
                await PaseServer.fromPin(setupPin, { iterations: 1000, salt: Crypto.getRandomData(32) }),
                new CaseServer(),
            ))
            .addProtocolHandler(new InteractionServer(serverStorageManager)
<<<<<<< HEAD
                .addEndpoint(0x00, DeviceTypes.ROOT, [
                    ClusterServer(BasicInformationCluster, {}, {
=======
                .addEndpoint(0x00, DEVICE.ROOT, [
                    new ClusterServer(BasicInformationCluster, {
>>>>>>> 6b470b42
                        dataModelRevision: 1,
                        vendorName,
                        vendorId,
                        productName,
                        productId,
                        nodeLabel: "",
                        hardwareVersion: 0,
                        hardwareVersionString: "0",
                        location: "US",
                        localConfigDisabled: false,
                        softwareVersion: 1,
                        softwareVersionString: "v1",
                        capabilityMinima: {
                            caseSessionsPerFabric: 100,
                            subscriptionsPerFabric: 100,
                        },
                    }, {}),
<<<<<<< HEAD
                    ClusterServer(GeneralCommissioningCluster, {}, {
=======
                    new ClusterServer(GeneralCommissioningCluster, {
>>>>>>> 6b470b42
                        breadcrumb: BigInt(0),
                        basicCommissioningInfo: {
                            failSafeExpiryLengthSeconds: 60 /* 1min */,
                            maxCumulativeFailsafeSeconds: 60 * 60 /* 1h */,
                        },
                        regulatoryConfig: RegulatoryLocationType.Indoor,
                        locationCapability: RegulatoryLocationType.IndoorOutdoor,
                        supportsConcurrentConnections: true,
                    }, GeneralCommissioningClusterHandler),
<<<<<<< HEAD
                    ClusterServer(OperationalCredentialsCluster, {}, {
=======
                    new ClusterServer(OperationalCredentialsCluster, {
>>>>>>> 6b470b42
                        nocs: [],
                        fabrics: [],
                        supportedFabrics: 254,
                        commissionedFabrics: 0,
                        trustedRootCertificates: [],
                        currentFabricIndex: FabricIndex.NO_FABRIC,
                    },
                        OperationalCredentialsClusterHandler({
                            devicePrivateKey: dacKeyPair.privateKey,
                            deviceCertificate: dac,
                            deviceIntermediateCertificate: paa.getPAICert(),
                            certificationDeclaration,
                        })),
<<<<<<< HEAD
                    ClusterServer(AccessControlCluster,
                        {},
=======
                    new ClusterServer(AccessControlCluster,
>>>>>>> 6b470b42
                        {
                            acl: [],
                            extension: [],
                            subjectsPerAccessControlEntry: 4,
                            targetsPerAccessControlEntry: 4,
                            accessControlEntriesPerFabric: 3
                        },
                        {},
                    ),
<<<<<<< HEAD
                    ClusterServer(GroupsCluster, {
                        groupNames: true
                    }, {
=======
                    new ClusterServer(GroupsCluster, {
>>>>>>> 6b470b42
                        nameSupport: { groupNames: true }
                    },
                        GroupsClusterHandler()),
                ])
                .addEndpoint(0x01, DeviceTypes.ON_OFF_LIGHT, [onOffServer])
            );
        await server.start();

        Network.get = () => { throw new Error("Network should not be requested post creation") };
    });

    describe("commission", () => {
        it("the client commissions a new device", async () => {
            const nodeId = await client.commission(SERVER_IP, matterPort, discriminator, setupPin);

            assert.equal(nodeId.id, client.getFabric().nodeId.id);
        }, 60 * 1000 /* 1mn timeout */);

        it("the session is resumed if it has been established previously", async () => {
            await client.connect(client.getFabric().nodeId);

            assert.ok(true);
        });
    });

    describe("read attributes", () => {
        it("read one specific attribute including schema parsing", async () => {
            const basicInfoCluster = ClusterClient(BasicInformationCluster, 0, await client.connect(client.getFabric().nodeId));

            assert.equal(await basicInfoCluster.attributes.softwareVersionString.get(), "v1");
        });

        it("read all attributes", async () => {
            const result = await (await client.connect(client.getFabric().nodeId)).getAllAttributes();

            assert.ok(Array.isArray(result));
            assert.ok(result.length > 0);
        });

        it("read multiple attributes", async () => {
            const response = await (await client.connect(client.getFabric().nodeId)).getMultipleAttributes([
                { clusterId: DescriptorCluster.id }, // */DescriptorCluster/*
                { endpointId: 0, clusterId: BasicInformationCluster.id }, // 0/BasicInformationCluster/*
                { endpointId: 1, clusterId: OnOffCluster.id, attributeId: OnOffCluster.attributes.onOff.id }, // 1/OnOffCluster/onOff
                { endpointId: 2 }, // 2/*/* - will be discarded in results!
            ]);

            assert.equal(response.length, 37);
            assert.equal(response.filter(({
                path: {
                    endpointId,
                    clusterId
                }
            }) => endpointId === 0 && clusterId === DescriptorCluster.id).length, 9);
            assert.equal(response.filter(({
                path: {
                    endpointId,
                    clusterId
                }
            }) => endpointId === 1 && clusterId === DescriptorCluster.id).length, 9);

            const descriptorServerListData = response.find(({
                path: {
                    endpointId,
                    clusterId,
                    attributeId
                }
            }) => endpointId === 0 && clusterId === DescriptorCluster.id && attributeId === DescriptorCluster.attributes.serverList.id);
            assert.deepEqual(descriptorServerListData, {
                path: {
                    nodeId: undefined,
                    endpointId: 0,
                    clusterId: DescriptorCluster.id,
                    attributeId: DescriptorCluster.attributes.serverList.id,
                    attributeName: "serverList"
                }, value: [new ClusterId(40), new ClusterId(48), new ClusterId(62), new ClusterId(31), new ClusterId(4), new ClusterId(29)], version: 1
            })

            assert.equal(response.filter(({
                path: {
                    endpointId,
                    clusterId
                }
            }) => endpointId === 0 && clusterId === BasicInformationCluster.id).length, 18);
            const softwareVersionStringData = response.find(({
                path: {
                    endpointId,
                    clusterId,
                    attributeId
                }
            }) => endpointId === 0 && clusterId === BasicInformationCluster.id && attributeId === BasicInformationCluster.attributes.softwareVersionString.id);
            assert.deepEqual(softwareVersionStringData, {
                path: {
                    nodeId: undefined,
                    endpointId: 0,
                    clusterId: BasicInformationCluster.id,
                    attributeId: BasicInformationCluster.attributes.softwareVersionString.id,
                    attributeName: "softwareVersionString",
                }, value: "v1", version: 0
            });

            const onOffData = response.find(({
                path: {
                    endpointId,
                    clusterId,
                    attributeId
                }
            }) => endpointId === 1 && clusterId === OnOffCluster.id && attributeId === OnOffCluster.attributes.onOff.id)
            assert.deepEqual(onOffData, {
                path: {
                    nodeId: undefined,
                    endpointId: 1,
                    clusterId: OnOffCluster.id,
                    attributeId: OnOffCluster.attributes.onOff.id,
                    attributeName: "onOff",
                }, value: false, version: 0
            });

        });

    });

    describe("write attributes", () => {

        it("write one attribute", async () => {
            const descriptorCluster = ClusterClient(BasicInformationCluster, 0, await client.connect(client.getFabric().nodeId));

            await descriptorCluster.attributes.nodeLabel.set("testLabel");

            assert.equal(await descriptorCluster.attributes.nodeLabel.get(), "testLabel");
        });

        it("write one attribute with error", async () => {
            const descriptorCluster = ClusterClient(BasicInformationCluster, 0, await client.connect(client.getFabric().nodeId));

            await assert.rejects(async () => await descriptorCluster.attributes.location.set("XXX"), {
                message: "String is too long: 3, max 2."
            });
        });

        it("write multiple attributes", async () => {
            const interactionClient = await client.connect(client.getFabric().nodeId);

            const response = await interactionClient.setMultipleAttributes([
                { endpointId: 0, clusterId: BasicInformationCluster.id, attribute: BasicInformationCluster.attributes.nodeLabel, value: "testLabel2" },
                { endpointId: 0, clusterId: BasicInformationCluster.id, attribute: BasicInformationCluster.attributes.location, value: "GB" },
            ]);

            assert.equal(Array.isArray(response), true);
            assert.equal(response.length, 0);

            const descriptorCluster = ClusterClient(BasicInformationCluster, 0, interactionClient);
            assert.equal(await descriptorCluster.attributes.nodeLabel.get(), "testLabel2");
            assert.equal(await descriptorCluster.attributes.location.get(), "GB");
        });

        it("write multiple attributes with partial errors", async () => {
            const interactionClient = await client.connect(client.getFabric().nodeId);
            const descriptorCluster = ClusterClient(BasicInformationCluster, 0, interactionClient);

            const response = await interactionClient.setMultipleAttributes([
                { endpointId: 0, clusterId: BasicInformationCluster.id, attribute: BasicInformationCluster.attributes.nodeLabel, value: "testLabel3" },
                { endpointId: 0, clusterId: BasicInformationCluster.id, attribute: BasicInformationCluster.attributes.location, value: "XXX" },
            ]);

            assert.equal(response.length, 1);
            assert.equal(response[0].path.attributeId, BasicInformationCluster.attributes.location.id);
            assert.equal(response[0].status, 135 /* StatusCode.ConstraintError */);
            assert.equal(await descriptorCluster.attributes.nodeLabel.get(), "testLabel3");
            assert.equal(await descriptorCluster.attributes.location.get(), "GB");
        });

    });

    describe("subscribe attributes", () => {
        it("subscription of one attribute sends updates when the value changes", async () => {
            const interactionClient = await client.connect(client.getFabric().nodeId);
            const onOffClient = ClusterClient(OnOffCluster, 1, interactionClient);
            const startTime = Time.nowMs();

            // Await initial Data
            const { promise: firstPromise, resolver: firstResolver } = await getPromiseResolver<{ value: boolean, time: number }>();
            let callback = (value: boolean) => firstResolver({ value, time: Time.nowMs() });

            onOffClient.attributes.onOff.addListener(value => callback(value));
            await onOffClient.attributes.onOff.subscribe(0, 5);

            await fakeTime.advanceTime(0);
            const firstReport = await firstPromise;
            assert.deepEqual(firstReport, { value: false, time: startTime });

            // Await update Report on value change
            const { promise: updatePromise, resolver: updateResolver } = await getPromiseResolver<{ value: boolean, time: number }>();
            callback = (value: boolean) => updateResolver({ value, time: Time.nowMs() });

            await fakeTime.advanceTime(2 * 1000);
            onOffServer.attributes.onOff.set(true);
            const updateReport = await updatePromise;

            assert.deepEqual(updateReport, { value: true, time: startTime + 2 * 1000 });

            // Await update Report on value change without in between update
            const { promise: lastPromise, resolver: lastResolver } = await getPromiseResolver<{ value: boolean, time: number }>();
            callback = (value: boolean) => lastResolver({ value, time: Time.nowMs() });

            // Verify that no update comes in after max cycle time 1h
            await fakeTime.advanceTime(60 * 60 * 1000);

            // ... but on next change immediately then
            await fakeTime.advanceTime(2 * 1000);
            onOffServer.attributes.onOff.set(false);
            const lastReport = await lastPromise;

            assert.deepEqual(lastReport, { value: false, time: startTime + (60 * 60 + 4) * 1000 });
        });
    });

    describe("Access Control server fabric scoped attribute storage", () => {
        it("set empty acl", async () => {
            console.log("SET ACL");
            const accessControlCluster = ClusterClient(AccessControlCluster, 0, await client.connect(client.getFabric().nodeId));
            await accessControlCluster.attributes.acl.set([]);

            const acl = await accessControlCluster.attributes.acl.get();
            assert.ok(Array.isArray(acl));
            assert.equal(acl.length, 0);
        });
    });

    describe("Groups server fabric scoped storage", () => {
        it("set a group name", async () => {
            const groupsCluster = ClusterClient(GroupsCluster, 0, await client.connect(client.getFabric().nodeId));
            await groupsCluster.commands.addGroup({ groupId: new GroupId(1), groupName: "Group 1" });
        });
    });

    describe("storage", () => {
        it("server storage has fabric fields stored correctly stringified", async () => {
            // TODO: In fact testing wrong because the storage mixed server and client keys, will get issues for more fancy tests
            const storedFabrics = fakeServerStorage.get("FabricManager", "fabrics");
            assert.ok(Array.isArray(storedFabrics));
            assert.equal(storedFabrics.length, 1);
            const firstFabric = storedFabrics[0] as FabricJsonObject;
            assert.equal(typeof firstFabric, "object");
            assert.equal(firstFabric.fabricIndex, 1);
            assert.equal(firstFabric.fabricId, 1);
            assert.ok(firstFabric.scopedClusterData);
            assert.equal(firstFabric.scopedClusterData.size, 1);
            const groupsClusterEndpointMap = firstFabric.scopedClusterData.get(GroupsCluster.id);
            assert.ok(groupsClusterEndpointMap);
            assert.equal(groupsClusterEndpointMap.size, 1);
            const groupsClusterData = groupsClusterEndpointMap.get("0");
            assert.ok(groupsClusterData instanceof Map);
            assert.equal(groupsClusterData.get(1), "Group 1");

            assert.equal(fakeServerStorage.get("FabricManager", "nextFabricIndex"), 2);

            const onoffValue = fakeServerStorage.get<{ value: any, version: number }>("Cluster-1-6", "onOff");
            assert.ok(typeof onoffValue === "object");
            assert.equal(onoffValue.version, 2);
            assert.equal(onoffValue.value, false);

            const storedServerResumptionRecords = fakeServerStorage.get("SessionManager", "resumptionRecords");
            assert.ok(Array.isArray(storedServerResumptionRecords));
            assert.equal(storedServerResumptionRecords.length, 1);

            assert.equal(fakeControllerStorage.get("RootCertificateManager", "rootCertId"), BigInt(0));
            assert.equal(fakeControllerStorage.get("MatterController", "fabricCommissioned"), true);

            const storedControllerResumptionRecords = fakeServerStorage.get("SessionManager", "resumptionRecords");
            assert.ok(Array.isArray(storedControllerResumptionRecords));
            assert.equal(storedControllerResumptionRecords.length, 1);

            const storedControllerFabrics = fakeControllerStorage.get("MatterController", "fabric");
            assert.ok(typeof storedControllerFabrics === "object");
        });
    });

    describe("remove Fabric", () => {
        it("try to remove invalid fabric", async () => {
            const operationalCredentialsCluster = ClusterClient(OperationalCredentialsCluster, 0, await client.connect(client.getFabric().nodeId));

            const result = await operationalCredentialsCluster.commands.removeFabric({ fabricIndex: new FabricIndex(250) });
            assert.equal(result.status, OperationalCertStatus.InvalidFabricIndex);
            assert.equal(result.fabricIndex, undefined);
            assert.equal(result.debugText, undefined);
        });

        it("read and remove fabric", async () => {
            const operationalCredentialsCluster = ClusterClient(OperationalCredentialsCluster, 0, await client.connect(client.getFabric().nodeId));

            const fabricIndex = await operationalCredentialsCluster.attributes.currentFabricIndex.get();
            assert.ok(fabricIndex);
            assert.equal(fabricIndex.index, 1);

            const result = await operationalCredentialsCluster.commands.removeFabric({ fabricIndex });
            assert.equal(result.status, OperationalCertStatus.Success);
            assert.equal(result.fabricIndex, undefined);
            assert.equal(result.debugText, undefined);
        });
    });

    afterAll(async () => {
        await server.stop();
        client.close();
        await fakeControllerStorage.close();
        await fakeServerStorage.close();
    });
});<|MERGE_RESOLUTION|>--- conflicted
+++ resolved
@@ -56,11 +56,7 @@
 
 describe("Integration", () => {
     let server: MatterDevice;
-<<<<<<< HEAD
-    let onOffServer: ClusterServerObj<any>;
-=======
-    let onOffServer: ClusterServer<any, any, any, any, any>;
->>>>>>> 6b470b42
+    let onOffServer: ClusterServerObj<any, any>;
     let client: MatterController;
 
     beforeAll(async () => {
@@ -101,13 +97,8 @@
                 new CaseServer(),
             ))
             .addProtocolHandler(new InteractionServer(serverStorageManager)
-<<<<<<< HEAD
                 .addEndpoint(0x00, DeviceTypes.ROOT, [
-                    ClusterServer(BasicInformationCluster, {}, {
-=======
-                .addEndpoint(0x00, DEVICE.ROOT, [
-                    new ClusterServer(BasicInformationCluster, {
->>>>>>> 6b470b42
+                    ClusterServer(BasicInformationCluster, {
                         dataModelRevision: 1,
                         vendorName,
                         vendorId,
@@ -125,11 +116,7 @@
                             subscriptionsPerFabric: 100,
                         },
                     }, {}),
-<<<<<<< HEAD
-                    ClusterServer(GeneralCommissioningCluster, {}, {
-=======
-                    new ClusterServer(GeneralCommissioningCluster, {
->>>>>>> 6b470b42
+                    ClusterServer(GeneralCommissioningCluster, {
                         breadcrumb: BigInt(0),
                         basicCommissioningInfo: {
                             failSafeExpiryLengthSeconds: 60 /* 1min */,
@@ -139,11 +126,7 @@
                         locationCapability: RegulatoryLocationType.IndoorOutdoor,
                         supportsConcurrentConnections: true,
                     }, GeneralCommissioningClusterHandler),
-<<<<<<< HEAD
-                    ClusterServer(OperationalCredentialsCluster, {}, {
-=======
-                    new ClusterServer(OperationalCredentialsCluster, {
->>>>>>> 6b470b42
+                    ClusterServer(OperationalCredentialsCluster, {
                         nocs: [],
                         fabrics: [],
                         supportedFabrics: 254,
@@ -157,12 +140,7 @@
                             deviceIntermediateCertificate: paa.getPAICert(),
                             certificationDeclaration,
                         })),
-<<<<<<< HEAD
                     ClusterServer(AccessControlCluster,
-                        {},
-=======
-                    new ClusterServer(AccessControlCluster,
->>>>>>> 6b470b42
                         {
                             acl: [],
                             extension: [],
@@ -172,13 +150,7 @@
                         },
                         {},
                     ),
-<<<<<<< HEAD
                     ClusterServer(GroupsCluster, {
-                        groupNames: true
-                    }, {
-=======
-                    new ClusterServer(GroupsCluster, {
->>>>>>> 6b470b42
                         nameSupport: { groupNames: true }
                     },
                         GroupsClusterHandler()),
