{
    "name": "@matter.js/nodejs-ble",
    "version": "0.0.0-git",
    "description": "Matter BLE support for node.js",
    "keywords": [
        "iot",
        "home automation",
        "matter",
        "smart device",
        "ble"
    ],
    "license": "Apache-2.0",
    "author": "matter.js authors",
    "contributors": [
        "Ingo Fischer <github@fischer-ka.de>"
    ],
    "bugs": {
        "url": "https://github.com/project-chip/matter.js/issues"
    },
    "homepage": "https://github.com/project-chip/matter.js",
    "repository": {
        "type": "git",
        "url": "git+https://github.com/project-chip/matter.js.git"
    },
    "scripts": {
        "clean": "matter-build clean",
        "build": "matter-build",
        "build-clean": "matter-build --clean",
        "build-doc": "typedoc --excludeExternals --plugin typedoc-plugin-missing-exports --plugin typedoc-plugin-markdown --tsconfig src/tsconfig.json"
    },
    "dependencies": {
        "@matter.js/general": "*",
        "@project-chip/matter.js": "*"
    },
    "devDependencies": {
        "@matter.js/tools": "*"
    },
    "optionalDependencies": {
<<<<<<< HEAD
        "@stoprocent/bleno": "^0.7.6",
=======
        "@stoprocent/bleno": "^0.8.0",
>>>>>>> 0f23660d
        "@stoprocent/noble": "^1.15.0"
    },
    "engines": {
        "node": ">=18.0.0"
    },
    "files": [
        "dist/**/*",
        "src/**/*",
        "require/**/*",
        "LICENSE"
    ],
    "type": "module",
    "main": "dist/cjs/index.js",
    "types": "dist/cjs/index.d.ts",
    "exports": {
        "./package.json": "./package.json",
        ".": {
            "import": {
                "types": "./dist/esm/index.d.ts",
                "default": "./dist/esm/index.js"
            },
            "require": {
                "types": "./dist/cjs/index.d.ts",
                "default": "./dist/cjs/index.js"
            }
        },
        "./require": {
            "types": "./require/require.d.ts",
            "esbuild": "./require/require.cjs",
            "import": "./require/require.mjs",
            "require": "./require/require.cjs"
        }
    },
    "typesVersions": {
        "*": {
            ".": [
                "/dist/cjs/index.d.ts"
            ]
        }
    },
    "publishConfig": {
        "access": "public"
    }
}<|MERGE_RESOLUTION|>--- conflicted
+++ resolved
@@ -36,11 +36,7 @@
         "@matter.js/tools": "*"
     },
     "optionalDependencies": {
-<<<<<<< HEAD
-        "@stoprocent/bleno": "^0.7.6",
-=======
         "@stoprocent/bleno": "^0.8.0",
->>>>>>> 0f23660d
         "@stoprocent/noble": "^1.15.0"
     },
     "engines": {
