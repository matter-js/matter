--- conflicted
+++ resolved
@@ -80,13 +80,9 @@
 
                 const { nodeNum, ble, nodeType, factoryReset, netInterface } = argv;
 
-<<<<<<< HEAD
-                const theNode = new MatterNode(nodeNum, netInterface);
+                theNode = new MatterNode(nodeNum, netInterface);
                 await theNode.initialize(factoryReset);
-=======
-                theNode = new MatterNode(nodeNum);
-                await theNode.initialize(resetStorage);
->>>>>>> fb9719b5
+
                 const theShell = new Shell(theNode, PROMPT);
 
                 if (ble) {
