--- conflicted
+++ resolved
@@ -34,14 +34,9 @@
         "typescript": "~5.5.2"
     },
     "dependencies": {
-<<<<<<< HEAD
-        "@project-chip/matter-node.js": "0.10.0-alpha.0-20240629-e3ed5979",
-        "@project-chip/matter.js": "0.10.0-alpha.0-20240629-e3ed5979",
-        "@react-native-async-storage/async-storage": "^1.23.1",
-=======
         "@project-chip/matter-node.js": "0.10.0-alpha.0-20240630-77b4749e",
         "@project-chip/matter.js": "0.10.0-alpha.0-20240630-77b4749e",
->>>>>>> f3858f7e
+        "@react-native-async-storage/async-storage": "^1.23.1",
         "react-native-ble-plx": "^3.2.0",
         "react-native-quick-crypto": "^0.7.0-rc.9",
         "react-native-udp": "^4.1.7"
