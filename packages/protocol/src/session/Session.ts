/**
 * @license
 * Copyright 2022-2025 Matter.js Authors
 * SPDX-License-Identifier: Apache-2.0
 */

<<<<<<< HEAD
import { Time } from "#general";
import { NodeId, TypeFromPartialBitSchema } from "#types";
=======
import { AsyncObservable, Time } from "#general";
import { NodeId } from "#types";
>>>>>>> d93aae73
import { DecodedMessage, DecodedPacket, Message, Packet } from "../codec/MessageCodec.js";
import { SupportedTransportsBitmap } from "../common/Scanner.js";
import { Fabric } from "../fabric/Fabric.js";
import { MessageCounter } from "../protocol/MessageCounter.js";
import { MessageReceptionState } from "../protocol/MessageReceptionState.js";
import { type SessionManager } from "./SessionManager.js";

/**
 * Minimum amount of time between sender retries when the destination node is Active. This SHALL be greater than or
 * equal to the maximum amount of time a node may be non-responsive to incoming messages when Active.
 */
export const SESSION_ACTIVE_INTERVAL_MS = 300;

/**
 * Minimum amount of time between sender retries when the destination node is Idle. This SHALL be greater than or equal
 * to the maximum amount of time a node may be non-responsive to incoming messages when Idle.
 */
export const SESSION_IDLE_INTERVAL_MS = 500;

/** Minimum amount of time the node SHOULD stay active after network activity. */
export const SESSION_ACTIVE_THRESHOLD_MS = 4000;

/** Fallback value for Data Model Revision when not provided in Session parameters. We use Matter 1.2 as assumption. */
export const FALLBACK_DATAMODEL_REVISION = 17;

/** Fallback value for Interaction Model Revision when not provided in Session parameters. We use Matter 1.2 as assumption. */
export const FALLBACK_INTERACTIONMODEL_REVISION = 11;

/**
 * Fallback value for Specification Version when not provided in Session parameters. We use 0 as assumption which is
 * "before 1.3".
 */
export const FALLBACK_SPECIFICATION_VERSION = 0;

/**
 * Fallback value for the maximum number of paths that can be included in a single invoke message when not provided in
 * Session parameters.
 */
export const FALLBACK_MAX_PATHS_PER_INVOKE = 1;

export const FALLBACK_MAX_TCP_MESSAGE_SIZE = 64000;

export interface SessionParameters {
    /**
     * Minimum amount of time between sender retries when the destination node is Idle.
     * This SHALL be greater than or equal to the maximum amount of time a node may be
     * non-responsive to incoming messages when Idle.
     * Default: 500ms
     */
    idleIntervalMs: number;

    /**
     * Minimum amount of time between sender retries when the destination node is Active.
     * This SHALL be greater than or equal to the maximum amount of time a node may be
     * non-responsive to incoming messages when Active.
     * Default: 300ms
     */
    activeIntervalMs: number;

    /**
     * Minimum amount of time the node SHOULD stay active after network activity.
     * Default: 4000ms
     */
    activeThresholdMs: number;

    /** Version of Data Model for the Session parameters side where it appears. */
    dataModelRevision: number;

    /** Version of Interaction Model for the Session parameters side where it appears. */
    interactionModelRevision: number;

    /** Version of Specification for the Session parameters side where it appears. */
    specificationVersion: number;

    /** The maximum number of elements in the InvokeRequests list that the Node is able to process. */
    maxPathsPerInvoke: number;

    /** A bitmap of the supported transport protocols in addition to MRP. */
    supportedTransports: TypeFromPartialBitSchema<typeof SupportedTransportsBitmap>;

    /**
     * Maximum size of the message carried over TCP, excluding the framing message length
     * field, that the node is capable of receiving from its peer.
     * Default: 64000 bytes
     */
    maxTcpMessageSize: number; // matter message and protocol overhead and such
}

export type SessionParameterOptions = Partial<SessionParameters>;

export abstract class Session {
    abstract get name(): string;
    abstract get closingAfterExchangeFinished(): boolean;
    #manager?: SessionManager;
    timestamp = Time.nowMs();
    readonly createdAt = Time.nowMs();
    activeTimestamp = 0;
    protected readonly idleIntervalMs: number;
    protected readonly activeIntervalMs: number;
    protected readonly activeThresholdMs: number;
    protected readonly dataModelRevision: number;
    protected readonly interactionModelRevision: number;
    protected readonly specificationVersion: number;
    protected readonly maxPathsPerInvoke: number;
    protected readonly messageCounter: MessageCounter;
    protected readonly messageReceptionState: MessageReceptionState;
    protected readonly supportedTransports: TypeFromPartialBitSchema<typeof SupportedTransportsBitmap>;
    protected readonly maxTcpMessageSize: number;

    /**
     * If the ExchangeManager performs async work to clean up a session it sets this promise.  This is because
     * historically we didn't return from destroy() until ExchangeManager was complete.  Not sure if this is entirely
     * necessary, but it makes sense so this allows us to maintain the old behavior.
     */
    closer?: Promise<void>;
    #destroyed = AsyncObservable<[]>();

    constructor(args: {
        manager?: SessionManager;
        messageCounter: MessageCounter;
        messageReceptionState: MessageReceptionState;
        sessionParameters?: SessionParameterOptions;
        setActiveTimestamp: boolean;
    }) {
        const {
            manager,
            messageCounter,
            messageReceptionState,
            sessionParameters: {
                idleIntervalMs = SESSION_IDLE_INTERVAL_MS,
                activeIntervalMs = SESSION_ACTIVE_INTERVAL_MS,
                activeThresholdMs = SESSION_ACTIVE_THRESHOLD_MS,
                dataModelRevision = FALLBACK_DATAMODEL_REVISION,
                interactionModelRevision = FALLBACK_INTERACTIONMODEL_REVISION,
                specificationVersion = FALLBACK_SPECIFICATION_VERSION,
                maxPathsPerInvoke = FALLBACK_MAX_PATHS_PER_INVOKE,
                supportedTransports = {}, // no TCP support by default
                maxTcpMessageSize = FALLBACK_MAX_TCP_MESSAGE_SIZE,
            } = {},
            setActiveTimestamp,
        } = args;
        this.#manager = manager;
        this.messageCounter = messageCounter;
        this.messageReceptionState = messageReceptionState;
        this.idleIntervalMs = idleIntervalMs;
        this.activeIntervalMs = activeIntervalMs;
        this.activeThresholdMs = activeThresholdMs;
        this.dataModelRevision = dataModelRevision;
        this.interactionModelRevision = interactionModelRevision;
        this.specificationVersion = specificationVersion;
        this.maxPathsPerInvoke = maxPathsPerInvoke;
        this.supportedTransports = supportedTransports;
        this.maxTcpMessageSize = maxTcpMessageSize;
        if (setActiveTimestamp) {
            this.activeTimestamp = this.timestamp;
        }
    }

    get destroyed() {
        return this.#destroyed;
    }

    notifyActivity(messageReceived: boolean) {
        this.timestamp = Time.nowMs();
        if (messageReceived) {
            // only update active timestamp if we received a message
            this.activeTimestamp = this.timestamp;
        }
    }

    isPeerActive(): boolean {
        return Time.nowMs() - this.activeTimestamp < this.activeThresholdMs;
    }

    getIncrementedMessageCounter() {
        return this.messageCounter.getIncrementedCounter();
    }

    updateMessageCounter(messageCounter: number, _sourceNodeId?: NodeId) {
        this.messageReceptionState.updateMessageCounter(messageCounter);
    }

    /**
     * The peer's session parameters.
     */
    get parameters(): SessionParameters {
        const {
            idleIntervalMs,
            activeIntervalMs,
            activeThresholdMs,
            dataModelRevision,
            interactionModelRevision,
            specificationVersion,
            maxPathsPerInvoke,
            supportedTransports,
            maxTcpMessageSize,
        } = this;
        return {
            idleIntervalMs,
            activeIntervalMs,
            activeThresholdMs,
            dataModelRevision,
            interactionModelRevision,
            specificationVersion,
            maxPathsPerInvoke,
            supportedTransports,
            maxTcpMessageSize,
        };
    }

    abstract isSecure: boolean;
    abstract isPase: boolean;
    abstract id: number;
    abstract peerSessionId: number;
    abstract nodeId: NodeId | undefined;
    abstract peerNodeId: NodeId | undefined;
    abstract associatedFabric: Fabric;
    abstract supportsMRP: boolean; // TODO: always false for Group Sessions

    abstract decode(packet: DecodedPacket, aad?: Uint8Array): DecodedMessage;
    abstract encode(message: Message): Packet;
    abstract end(sendClose: boolean): Promise<void>;
    abstract destroy(sendClose?: boolean, closeAfterExchangeFinished?: boolean): Promise<void>;

    protected get manager() {
        return this.#manager;
    }

    /**
     * @deprecated
     */
    get owner() {
        return this.#manager?.owner;
    }
}<|MERGE_RESOLUTION|>--- conflicted
+++ resolved
@@ -4,13 +4,8 @@
  * SPDX-License-Identifier: Apache-2.0
  */
 
-<<<<<<< HEAD
-import { Time } from "#general";
+import { AsyncObservable, Time } from "#general";
 import { NodeId, TypeFromPartialBitSchema } from "#types";
-=======
-import { AsyncObservable, Time } from "#general";
-import { NodeId } from "#types";
->>>>>>> d93aae73
 import { DecodedMessage, DecodedPacket, Message, Packet } from "../codec/MessageCodec.js";
 import { SupportedTransportsBitmap } from "../common/Scanner.js";
 import { Fabric } from "../fabric/Fabric.js";
