--- conflicted
+++ resolved
@@ -6,13 +6,7 @@
 
 // This demonstrates bringing a "light" device online with matter.js.
 
-<<<<<<< HEAD
-// TODO: fix all reexports and import here matter-node.js only
-import { OnOffServer } from "@project-chip/matter.js/behaviors/on-off";
-import { OnOffLightDevice } from "@project-chip/matter.js/devices/OnOffLightDevice";
-=======
 import { OnOffLightDevice, OnOffLightRequirements } from "@project-chip/matter.js/devices/OnOffLightDevice";
->>>>>>> 702ee9ea
 import { NodeServer } from "@project-chip/matter.js/node";
 
 // Install Matter.js extensions for Node.js
