--- conflicted
+++ resolved
@@ -51,14 +51,8 @@
 // TODO - reference more verbose example
 const server = await NodeServer.create();
 
-<<<<<<< HEAD
-// Nodes are a composition of endpoints.  Add a single endpoint to the node,
-// our example light device.
+// Nodes are a composition of endpoints.  Add a single endpoint to the node, our example light device.
 await server.add(ExampleLight);
-=======
-// Nodes are a composition of endpoints.  Add a single endpoint to the node, our example light device.
-server.add(ExampleLight);
->>>>>>> 65d9e1db
 
 // Our device is now built and we can bring the node online.
 //
