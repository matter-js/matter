--- conflicted
+++ resolved
@@ -39,7 +39,6 @@
     - Breaking: All legacy used *Server classes (AttributeServer, EventServer, CommandServer) are moved to the matter.js legacy package
     - Feature: Added `getLocal()` to AttributeClient to retrieve the currently stored/cached value 
     - Enhancement: Optimized the usage of the MDNSScanner to prevent holding data in memory that are not needed (e.g. from other fabrics or such)
-<<<<<<< HEAD
     - Enhancement: Introduced multiple subclasses for `CommissioningError` to allow distinguishing between different error cases more easily:
         - MaximumCommissionedFabricsReachedError
         - CommissioningTimeoutError
@@ -52,9 +51,7 @@
         - CommissionableDeviceDiscoveryFailedError
         - OperativeConnectionFailedError
     - Enhancement: The default CommissioningFlow now validates if there is still a fabric entry left on the device to commission a node to.
-=======
     - Enhancement: Retries to re-establish a CASE session when connection fails because of invalid resumption data
->>>>>>> 505905af
     - Adjustment: ACL writes are not sent chunked by default from now on like also in chip SDK
     - Fix: Handles messages only that are secured as required for the relevant protocol
 
