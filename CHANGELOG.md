--- conflicted
+++ resolved
@@ -14,12 +14,8 @@
   * IMPORTANT: We switch away from re-exporting all matter.js functionality in matter-node.js, so please adjust your imports and make sure that you include matter.js together with matter-node.js in your dependencies in the exact same version!
   * Changed BLE library (Bleno/Noble) to another fork with better support for Windows and UART devices
 * Matter-Core functionality:
-<<<<<<< HEAD
   * Adjustment: Cluster versions do not need to be persisted, so remove in legacy and new API
-  * Fix: Added temporary fix for Network Commissioning Cluster to also accept SSIDs as empty string
-=======
-  * Fix: Decode Empty Nullable data types as null when they have constrains that would require a minimum length
->>>>>>> f2a19f30
+  * Fix: Decode Empty nullable data types as null when they have constrains that would require a minimum length
   * Fix: Convert Error type of Network errors and handle in case of subscription failures
 * matter.js API:
   * IMPORTANT: Introduction of new High level API with complete Device type support for Matter 1.1 types, see [migration guide](./docs/MIGRATION_GUIDE_08.md). For now the known API that we had up top 0.7 is still included and fully working and compatible when old imports are used, but called "Legacy" for now. It will be removed in a later version not yet decided.
