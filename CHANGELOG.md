# Changelog for matter.js

This page shows a detailed overview of the changes between versions without the need to look into code, especially to see relevant changes while interfaces and features are still in flux.

The main work (all changes without a GitHub username in brackets in the below list) is done by the core team of this project completely in their free time (see their individual profiles for sponsoring options): @Apollon77, @lauckhart, @turon and @mfucci 

<!--
	Placeholder for the next version (at the beginning of the line):
	## __WORK IN PROGRESS__
-->

## __WORK IN PROGRESS__
* Matter-Core functionality:
<<<<<<< HEAD
  * Fix: Adjusted commands GoToLiftPercentage and GoToTiltPercentage to match with Matter SDK and work around specification issue
  * Enhancement: Implemented handling for session interval parameters as defined by Matter 1.2 specification
  * Enhancement: Improved discovery data handling and use MDNS data for Pase/Case connections session interval parameters
  * Enhancement: Storing session parameter with session resumption details to reuse on session restores
  * Enhancement: Prevented resending the same MDNS scanner queries
  * Fix: Only set session active timestamp if we create a session based on an incoming message and not when we are the creator of the session to prevent too fast resubmissions
  * Fix: Correctly handle CASE Resumptions without known resumption records and fallback to a full CASE session establishment
* matter.js API:
  * Enhancement: Stored Discovery and Basic information data for commissioned nodes and allow API access for easy determination of devices without need to connect to them
  * Enhancement: Improved OnOff/Dimmable Lighing devices and add Startup handling to match specification
  * Enhancement: Optimized Commissioning error handling
  * Enhancement: Added connection options to Controller connect methods
* matter.js shell:
  * Enhancement: Adjusted logic to output detailed node information on nodes command
=======
  * Fix: Adjust commands GoToLiftPercentage and GoToTiltPercentage to match with Matter SDK and work around specification issue
  * Fix: Fixed BLE commissioning for Controller
  * Fix: Improved Standalone Ack handling for messages to match Matter 1.2 specification
  * Enhancement: Optimized MDNS Scanner queries to prevent resending of queries that are already in progress
  * Enhancement: Optimized Commissioning error handling for Controller
* matter.js API:
  * Enhancement: Allowed to pass connect options when connecting a node for Controller
* matter.js shell:
  * Enhancement: Do not subscribe all attributes when connecting a node for administrative actions (unpair, open commissioning windows)
  * Enhancement: Allowed to specify the BLE HCI id as shell start parameter and store in settings
>>>>>>> 600b8070

## 0.7.4 (2023-12-31)
* Matter-Core functionality:
  * Enhancement: Refactor Core Session management to match specification
  * Enhancement: Refactor message duplication detection and handling to match specification
  * Feature: Upgrade Interaction protocol revision to 11 (Matter 1.2) and adjust event error handling in DataReports

## 0.7.3 (2023-12-18)
* Matter-Core functionality:
  * Feature: Added CASE Authenticated Tags support (initialization from NOC and validation only)
  * Enhancement: Added validation handling to Invoke processing
  * Fix: Fixed message size check to allow processing of two big non matter UDP messages
* matter.js API:
  * Feature: Added NodeStateInfo state "Decommissioned" to inform from about a successful decommissioning of a device
  * Feature: Added check that provided unique storageKeys are really unique
  * Fix: Makes sure to initialize all nodes in the MatterServer on startup also if errors occur on single ones
  * Fix: Only try to connect to a commissioned device in controller if it has at least one
  * Fix: Makes sure to call commissioningChanged callback when device is factory reset
  * Fix: Really remove all data in factory reset of a device

## 0.7.2 (2023-12-04)
* Matter-Core functionality:
  * Corrected default values for TemperatureMeasurement Cluster
  * Handled Message extensions and Secured extensions in matter messages correctly (means they are ignored for now but read from the data stream)
  * Handles too huge UDP messages correctly by dropping such messages

## 0.7.1 (2023-11-24)
* Matter-Core functionality:
  * Optimized Exchange deletion and change a throw to log when a already deleted Exchange should be deleted again
* matter.js API:
  * Added some convenient methods on PairedNode instance to access Clusters on Devices and also the RootEndpoint (if needed)
  * Added method to cancel a running discovery process for commissionable devices

## 0.7.0 (2023-11-13)
* General
  * Breaking: Changed ES target from ES5 to ES2018 (affected environments probably already didn't support matter.js)
  * Feature (vilic): Added project references and additional tsconfigs to support standard tsc development workflows
  * Enhance: Optimizing build speed
  * Enhance: matter-node-ble.js is published as CJS/ESM hybrid package
  * Enhance: matter-node.js-examples is published as ESM module
* Matter-Core functionality:
  * Breaking: QrCodes are not longer pre-rendered, but can be generated by QrCode.get() (from schema export),see examples 
  * Fix: Handles event data correctly on subscription initially and also on updates to trigger the listeners
  * Fix (vilic): Adjust network interface handling for Windows to use the zone id instead of network interface name
  * Enhance (vilic): Added MDNS Memberships to sockets for better operation on Windows and other platforms
  * Enhance: Refactor session management and make sure also controller handle session close requests from devices
  * Enhance: Refactor close handing for exchanges and channels to make sure they are closed correctly
  * Feature: Added detection of missing Subscription updates from a device and allow to react to such a timeout with callback
  * Feature: Added generation method for random passcodes to PaseClient
  * Feature: Generalized Discovery logic and allow discoveries via different methods (BLE+IP) in parallel
  * Feature: Added functionality to clear session contexts including data in sub-contexts or not
  * Feature: Enhance discovery methods to allow continuous discovery for operational devices
* matter.js API:
  * Breaking: Rename resetStorage() on CommissioningServer to factoryReset() and add logic to restart the device if currently running
  * Breaking: Restructure the CommissioningController to allow pairing with multiple nodes
    * Adjusts some property and structure namings to be more consistent
    * Introducing class PairedNode with the High level API for a paired Node
    * Restructured CommissioningController to handle multiple nodes and offer new high level API
    * Changed name of the unique storage id for servers or controllers added to MatterServer to "uniqueStorageKey"
    * Adjusted subscription callbacks to also provide the nodeId of the affected device reporting the changes to allow callbacks to be used generically when connecting to all nodes
    * Introduces a node state information callback to inform about the connection status but also when the node structure changed (for bridges) or such.
  * Breaking: Deprecated the option "mdnsAnnounceInterface" and replaced by "mdnsInterface" and now used to limit announcements and scanning to a specific interface
  * Breaking: Makes sure that also nodes added to a MatterServer after it was started are also started to behave the same. "add" methods are now async. 
  * Feature: Enhanced CommissioningServer API and CommissioningController for improved practical usage
  * Feature: Makes Port for CommissioningServer optional and add automatic port handling in MatterServer
  * Feature: Allows removal of Controller or Server instances from Matter server, optionally with deleting the storage
  * Enhance: Makes passcode and discriminator for CommissioningServer optional and randomly generate them if not provided 
* matter-node-shell.js
  * Feature: Completely refactored and enhances shell to support commissioning, identify and many more new commands. See Readme, try it
* matter-node.js-examples
  * Breaking: Rename parameter -announceinterface to -netinterface and use for announcements and scanning

## 0.6.0 (2023-10-08)
* Matter-Core functionality:
  * Fix: Adjusted Event Priority definition to match to specs
  * Fix: Adjusted Bleno and Noble to be optional Dependencies to allow building the Monorepo also when these are failing (e.g. on Windows)
  * Fix: Added missing MDNS announcement expiry and allowed to announce fabrics and an open commissioning window in parallel
  * Fix: Prevented crash when logging undefined/null values
  * Feature: Implemented TimedInteractions for Write/Invoke request s as required by specs
  * Feature: Added support for generic Response suppression if requested or needed for group communication
  * Feature (orlenkoo) Implemented first OnOff Cluster Lighting feature command handlers (WIP)
  * Feature: Also publishes matter-node.js packages as ESM in parallel to CJS
  * Feature: Added clear method to the storage classes to allow factory reset of the storage
  * Feature: Added ICAC (Intermediate CA Certificate) decoding
  * Feature: Implemented Array chunking for DataReport messages to allow also bigger array structures to be sent
  * Feature: Implemented Tag compression for DataReport messages (but disabled it because standard do not support it officially yet)
  * Feature: Refactor complete commissioning logic (AdministratorCommissioning, GeneralCommissioning, OperationalCredentials clusters) to match to specs and implement main logics as defined
  * Enhance: Memory footprint optimizations
  * Enhance: Introduced building and building, running and test executions scripts to not use ts-node anymore and many more optimizations to test and build processes
  * Enhance: ClusterFactory internally uses a simplified method of CLuster types that are compatible to the current ones but soon might replace them
  * Enhance: Using longer response timeouts when Failsafe timer is active during commissioning (Controller)
  * Enhance: Optimized Commissioning logic of Controller implementation regarding failsafe timers and network commissioning
  * Enhance: Added timeout handing to the Message queue to prevent reading DataReports get stuck if device do not send anymore
  * Enhance: Added support in StatusResponseError to also handle a cluster specific status code (for write and invoke)
  * Enhance: Added init and destroy methods to the Cluster-handlers to allow to build proper cluster logics and also to free resources (e.g. stop timers on cluster destroy)
  * Enhance: Re-Announce the device when a subscription was cancelled by a peer in order to have a fast reconnect of the peer
  * Enhance: Adjusted MDNS implementation to be more near to MDNS specifications and also added performance optimizations
* matter-node.js:
  * Fix: (vilic) Enhancements for windows networking and tooling
* matter.js API:
  * Breaking: Move "disableIpv4" from CommissioningController/Server options to MatterServer to also consider it for MDNS scanning and broadcasting
  * Breaking: Change MatterServer constructor second parameter to be an options object
  * Breaking: Streamline Device API and rename onOff/isOnOff -> get/setOnOff
  * Breaking: EndpointStructureLogger (method logEndpointStructure) was moved from util to device export!

## 0.5.0 (2023-08-22)
* Matter-Core functionality:
  * Breaking: Added support to allow to clearly model some more attribute types with internally different behaviour:
    * Added types for WritableFabricScopedAttribute and OptionalWritableFabricScopedAttribute
    * Added types for FixedAttribute and OptionalFixedAttribute
    * Added FixedAttributeServer which only allows to "get" the value but not to set it
    * Added FabricScopedAttributeServer which gets and sets the value based on the provided fabric
    * Updated ClusterServerObj and ClusterClientObj typings to respect these Attribute types
    * Updated all Cluster definitions that use such attribute types
  * Breaking: Add Interface for Events which requires to define the supported events when creating a ClusterServer
  * Breaking: Include Event support in InteractionClient which changes several Read/Subscribe method signatures or adds new methods
  * Breaking: GeneralCommissioningServerHandler is now a function that takes configuration for setRegulatoryConfig handling
  * Breaking: Types of specific clusters are no longer exported flat on main level. Cluster exports are now namespaces that include their types.
  * Breaking: All collection files meant to be used for exports only are renamed to export.ts and should not be used for internal imports
  * Breaking: Attribute listener methods renamed: addListener -> addValueSetListener, addMatterListener -> addValueChangeListener (also remove methods) to make it more clear what they do
  * Breaking: Change from object style to Branded types for special Datatype objects (e.g. "new VendorId(0xFFF1)" -> "VendorId(0xFFF1)")
  * Breaking: ClusterClient and ClusterServer classes were moved from "interaction" export to "cluster" export
  * Breaking: Refactor the (low level) ClusterClient API to be more convenient to use with many optional fields for read/write/subscribe
  * Breaking: Cluster*Obj and the internal representation for more correct typings
  * Breaking: The InteractionClient is no longer exchangeable in ClusterClient cases (because makes no sense and was never working)
  * Feature: Enhance CommissioningServer options to also specify GeneralCommissioningServer details and settings
  * Feature: Adjust RegulatoryConfig Handling in Device and Controller to match with specifications
  * Feature: Endpoint Structures use custom-unique-id (from EndpointOptions)/uniqueStorageKey (from BasicInformationCluster)/serialNumber (from BasicInformationCluster)/ Index (in this order) to store and restore the endpoint ID in structures
  * Feature: (@mahimamandhanaa) Add BTP (Bluetooth Transport Protocol) codec class for encoding and decoding of BTP messages
  * Feature: Enhanced BitMap typing and Schemas to allow "Partially" provided Bitmaps by suppressing the "unset" bits
  * Feature: Allow to define discoveryCapabilities structure when getting pairing code in CommissioningServer
  * Feature: Added Bluetooth package (matter-node-ble.js) to allow to use Bluetooth as transport layer for initial commissioning. Implemented device side for now
  * Feature: Global Attributes are also accessible in ClusterClient instances (e.g. to get the list of features of the cluster)
  * Feature: Refactor Controller Commissioning process and add network commissioning support
  * Feature: Correctly Handle FabricIndex fields for Read and Write requests
  * Feature: Handle subscription errors and destroy session if failing more than 3 times
  * Feature: Add full event support (Device and Controller) including triggering some default events automatically (startup, shutdown, reachabilityChanged, bootReason)
  * Feature: Added support for dataVersionFiltering and eventFilters for read and subscribe requests for Device and Controllers
  * Feature: Added more parameters to several InteractionClient methods to allow to configure more parameters of the requests
  * Feature: Allows subscripts to be updated dynamically when the endpoint structure for bridges changes by adding or removing a device
  * Feature: When used as Controller also "unknown" CLusters, Attributes, Events and DeviceTypes are generically parsed and supported and can be detected as unknown in code
  * Feature: When used as controller the read data about supported attributes, events are considered when create Attribute/EventClient objects and can be differentiated by PresentAttributeClient/UnknownPresentAttributeClient class types 
  * Enhance: Device port in MDNSBroadcaster is now dynamically set and add UDC (User directed Commissioning) Announcements
  * Enhance: Enhanced MessageCodec and check some more fields
  * Enhance: Added possibility to define conditional cluster attribute/Command/event definitions and introduce runtime checking for these. Part of Cluster Structure rework still WIP
  * Enhance: (@vves) Add Window Covering Cluster definition  
  * Enhance: Split up and corrected PowerSource and PressureMeasurement Cluster based on Matter 1.1 Specs
  * Enhance: Detailed cluster data model and related logic
  * Enhance: Generates all cluster definitions from Matter 1.1 specification and CHIP v1.1-branch automatically. This brings basic definition support for all clusters!
  * Enhance: Makes sure Fabric-Scoped requests are handled correctly for read and subscriptions 
  * Enhance: All Errors thrown by the library are now derived from the MatterError class and split up into several subclasses
  * Fix: Added missing PulseWidthModulationLevelControlCluster to AllCLusters
  * Fix Typing of Commands in ClusterClient if no commands were present
  * Fix: Fixes equality checks in Attribute servers to check deeper than just === (and introduce new util method isDeepEqual)
  * Fix: Makes sure an error received from sending subscription seed data reports is not bubbling up and activate subscription after successful seeding
  * Fix: Allows Node.js Buffer objects to be persisted to storage as a Uint8Arrays that they subclass
  * Fix: Fixes a Subscription timer duplication issue and collect attribute changes within a 50ms window to reduce the number of subscription messages
  * Fix: Returns correct Error-Status for Read-/Write-/Subscribe- and Invoke-Requests
  * Fix: Fixes TLV Encoding for strings with UTF8 relevant characters
  * Fix: Adjusted DataVersion handling to track version on ClusterInstance level as required by Specs. Stored values that might got invalid by this change are deleted and recreated on next change.
  * Refactor: Refactor Endpoint structuring and determination to allow dynamic and updating structures
* matter.js API:
  * Breaking: 
    * Adjusted some constructors of the new API and remove the option to pass an array of clusters to be added initially because this was no longer compatible to the strong typing in some places. Use addClusterServer and addClusterClient methods
    * Endpoint ID parameter got replaced by an EndpointOptions structure that also allows to define a custom unique ID for endpoint structuring
    * Composed devices objects should only be used on an Aggregator
  * Deprecation: The classes MatterDevice and MatterController are deprecated to be used externally to the library and will be removed in later versions.
  * Feature: Enhance Storage system to allow to create subcontext stores to allow better separation of data
  * Feature: Allow to also remove devices from Aggregators
  * Feature: Optionally allow to define discovery capabilities when generating Pairing code
  * Feature: Add methods to CommissioningServer/Controller class to get information on active sessions and commissioned fabrics
  * Feature: Enhance CommissioningController to allow subscribing to all attributes and events directly on startup
* Reference implementation/Examples:
  * Breaking: The storage key structure got changed to allow multi node operations within one process. This requires to change the storage key structure and to migrate or reset the storage.
    * Migration: prepend any storage key except Device.* and Controller.* with "0." in the filename
  * Deprecation: The CLI Examples LegacyDeviceNode and LegacyControllerNode is removed in this version! Use the new variants please.
  * Change: The default storage names now start with a "." at the beginning to allow to hide them in some file explorers and git.
  * Change: Example script are moved to package matter-node.js-examples
  * Feature: The Device example script got a new parameter -ble to also initialize the Bluetooth transport layer
  * Feature: The Controller example script got a new parameter -ble to also initialize the Bluetooth transport layer
  * Feature: The Controller example script got a new parameters -ble-* to provide Wi-Fi/Thread network credentials to use for device commissioning
  * Feature: Add stopping of the example scripts to allow clean shutdown and sending shutdown Event
  * Feature: Add CLI parameter to define the loglevel and log format; default log format changed to ANSI when executed in a shell/tty
  * Feature: Log the endpoint structure of the device/commissioned device on start
* Misc:
  * Added Specification links for Matter Specifications 1.1
  * Optimize typing exports for node10 TS settings
  * Add optional parameter to define a uniqueID used in serial number of examples
  * Add WIP package matter-node-shell.js with the goal to offer a node.js based shell-based controller implementation
  * Add new util class EndpointStructureLogger which logs all endpoint details 

## 0.4.0 (2023-05-16)
* Matter-Core functionality:
  * Deprecation: The classes MatterDevice and MatterController are deprecated to be used externally to the library and will be removed in later versions.
  * Deprecation: The CLI Examples LegacyDeviceNode and LegacyControllerNode will be removed in next version! Use the new variants please.
  * Feature: Generate global Attributes attributeList, acceptedCommandList and generatedCommandList when generating cluster servers (when used with New API!)
  * Feature: (@digitaldan) Added decoding of Pairingcodes to determine discriminator and pin for Controller usage
  * Feature: Provide the Endpoint as data field for command Handlers to allow to access the endpoint data and other clusters on that endpoint if needed
  * Feature: Add Implementations of Scenes and Groups-Clusters (still to be tested with Controllers in depth!)
  * Feature: Add ClusterExtend to allow building Feature-based conditional cluster definitions (and do that for OnOff/Network-Commissioning)
  * Feature: Refactored Endpoint/Fabric aware Attributes with Getter functions to use Endpoint instance
  * Feature: Added automatic API documentation generation (not included in npm package but can be build locally using npm run build-doc)
  * Feature: Improved Command Invoke Logging
  * Adjustment: Do not send empty arrays for empty subscription messages to further shorten the payload
  * Fix: Respond with Unsupported Command when a unknown command is received and log the error
  * Fix: Increase the array maximum size according to specs
  * Fix: Fixed internal TlvTag representation to allow also decoding of the internal object format of a Tlv stream
  * Fix: Adjust internal tag encoding to not use {} when empty
* matter.js API:
  * Feature: Introduce new High level API, see [API.md](./packages/matter.js/API.md) for details!
  * Breaking: Move DeviceTypes.ts from common to device directory and rename DEVICE to "DeviceTypes"
  * Breaking: ClusterClient interface names changed to get/set/subscribeNAMEAttribute to prevent overlapping with commands
  * Breaking: Revamp internal APIs and convert ClusterServer into an object approach to allow dynamic methods to be defined for get/set/subscribe and streamline the API between ClusterClient and ClusterServer
  * Feature: Introduce NamedHandler util class for an event style typed and named handler/callback approach
  * Feature: Use NamedHandler as commandHandler to forward command calls like identify to the Device classes and testEvenTriggered for commissionable node class
  * Feature: Add constructor value to hand over initial values of the onoff Cluster when initialing the default cluster
  * Feature: make sure BridgedBasicInformation cluster is always set when adding a bridged device and no data parameters were provided
  * Feature: (@lauckhart) Enhance Logging framework to also allow ANSI and HTML colored output and added some features, details see #129
* matter-node.js:
  * Breaking: Remove the exposed legacy API classes (MatterDevice/MatterController) and legacy examples from the exported lists
  * Feature: Autoregister Crypto, Time and Network in their Node.js variants when including packages from @project-chip/matter-node.js root package but only if not yet registered (so can be overridden by the developer)
  * Examples/Reference implementations:
    * The reference implementations are moved to example directory and details moved into own [README.md](./packages/matter-node.js-examples/README.md) file
    * the "npm run matter" command got renamed to "npm run matter-device" (same for binary usage
    * Add hints for all imports in the examples to show what the corresponding "matter-node.js" import would be (because they can not be used directly for build reasons)
    * Added the "npm run matter-*" commands also to the base package.json
    * Added parameter -clearstorage to start with an empty storage

## 0.3.0 (2023-05-03)
* Initial release of matter.js and matter-node.js packages after the code merge
* From now on we will add a changelog for each release

## < 0.3.0
* Releases of matter.js with initial Logic<|MERGE_RESOLUTION|>--- conflicted
+++ resolved
@@ -11,33 +11,27 @@
 
 ## __WORK IN PROGRESS__
 * Matter-Core functionality:
-<<<<<<< HEAD
-  * Fix: Adjusted commands GoToLiftPercentage and GoToTiltPercentage to match with Matter SDK and work around specification issue
   * Enhancement: Implemented handling for session interval parameters as defined by Matter 1.2 specification
   * Enhancement: Improved discovery data handling and use MDNS data for Pase/Case connections session interval parameters
   * Enhancement: Storing session parameter with session resumption details to reuse on session restores
   * Enhancement: Prevented resending the same MDNS scanner queries
+  * Enhancement: Optimized MDNS Scanner queries to prevent resending of queries that are already in progress
+  * Enhancement: Optimized Commissioning error handling for Controller
+  * Fix: Improved Standalone Ack handling for messages to match Matter 1.2 specification
+  * Fix: Adjusted commands GoToLiftPercentage and GoToTiltPercentage to match with Matter SDK and work around specification issue
+  * Fix: Fixed BLE commissioning for Controller
   * Fix: Only set session active timestamp if we create a session based on an incoming message and not when we are the creator of the session to prevent too fast resubmissions
   * Fix: Correctly handle CASE Resumptions without known resumption records and fallback to a full CASE session establishment
 * matter.js API:
+  * Enhancement: Allowed to pass connect options when connecting a node for Controller
   * Enhancement: Stored Discovery and Basic information data for commissioned nodes and allow API access for easy determination of devices without need to connect to them
   * Enhancement: Improved OnOff/Dimmable Lighing devices and add Startup handling to match specification
   * Enhancement: Optimized Commissioning error handling
   * Enhancement: Added connection options to Controller connect methods
 * matter.js shell:
   * Enhancement: Adjusted logic to output detailed node information on nodes command
-=======
-  * Fix: Adjust commands GoToLiftPercentage and GoToTiltPercentage to match with Matter SDK and work around specification issue
-  * Fix: Fixed BLE commissioning for Controller
-  * Fix: Improved Standalone Ack handling for messages to match Matter 1.2 specification
-  * Enhancement: Optimized MDNS Scanner queries to prevent resending of queries that are already in progress
-  * Enhancement: Optimized Commissioning error handling for Controller
-* matter.js API:
-  * Enhancement: Allowed to pass connect options when connecting a node for Controller
-* matter.js shell:
   * Enhancement: Do not subscribe all attributes when connecting a node for administrative actions (unpair, open commissioning windows)
   * Enhancement: Allowed to specify the BLE HCI id as shell start parameter and store in settings
->>>>>>> 600b8070
 
 ## 0.7.4 (2023-12-31)
 * Matter-Core functionality:
