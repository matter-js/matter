# Changelog for matter.js

This page shows a detailed overview of the changes between versions without the need to look into code, especially to see relevant changes while interfaces and features are still in flux.

The main work (all changes without a GitHub username in brackets in the below list) is done by the core team of this project completely in their free time (see their individual profiles for sponsoring options): @Apollon77, @lauckhart, @turon and @mfucci

<!--
	Placeholder for the next version (at the beginning of the line):
	## __WORK IN PROGRESS__
-->

## __WORK IN PROGRESS__

-   IMPORTANT: This release upgrades Matter support from Matter 1.3 to the latest release, Matter 1.4.0. This includes BREAKING CHANGES in a number of areas due to specification changes. For the most part these changes are transparent because they involve low-level APIs, implicit type names, or Matter features that were never adopted elsewhere. However, some small code changes may be necessary depending on how you use Matter.js or when Datatypes or elements got renamed.
    - Especially please note that `colorTempPhysicalMinMireds` and `colorTempPhysicalMaxMireds` now need to be set when using ColorControl because the former unrealistic default values were removed from the specification. Please set proper values for your device Hint: realistic color temperature Mireds values are usually roughly between 150 (6500K) and 500 (2000K).
    - Also note the new cluster revision 5 for the OccupancySensing cluster which requires to use feature flags and also some attributes have changed behavior or got deprecated. We added logic that automatically fills the attributes occupancySensorTypeBitmap and occupancySensorType with the values according to the enabled features if needed.

-   chip-testing
    -   Feature: Added Chip-Tool compatible WebSocket Controller implementation to also run interop tests with matter.js controller
    -   Feature: Added Docker based own Test Runner and execute all tests there too with chip-tool against matter.js test device

-   @matter/examples
    - Enhancement: Added Robotic Vacuum Cleaner example to show the cluster dependencies and basic logic requirements

-   @matter/general
    - Breaking: `Logger.logger` is replaced with `Logger.destinations`.  Properties of individual destinations are slightly different.  A deprecated compability API should make this largely transparent
    - Feature: Logging destinations may process `Diagnostic.Message` directly and bypass matter.js's formatting
    - Feature: Log formatting is now extensible with custom formats
    - Feature: `QuietObservable` is an extended event source that emits events at reduced frequency based on configuration
    - Enhancement: Formalized concept of a logging "destination" and converted API for managing destinations to a simple object interface
    - Enhancement: Modifying log levels and format using the `Logger` static interface now updates defaults and applies changes to all destinations
    - Enhancement: Transaction participants no longer need implement commit-related methods if they do not participate in persistence
    - Enhancement: Missing IPv4 addresses on network interfaces are now ignored even if IPv4 is not disabled via configuration
    - Fix: Correctly handle MDNS records without QNames

-   @matter/main
    - Feature: Automatically handle basicInformation uniqueId Property as defined by specification if not set by the developer

<<<<<<< HEAD
=======
-   @matter/nodejs
    - Breaking: The StorageBackendDisk class got removed including the "node-localstorage" dependency, but the name got reused and so the "StorageBackendDiskAsync" is now "StorageBackendDisk".
    - Enhancement: Added a UDP send guard to reject hanging send calls after maximum 1-2s
    - Fix: Improves async storage reliability and error handling to prevent empty storage files in crashing edge cases. With this change write actions need a bit longer but are more reliable, which mainly effects controller use cases when persisting the device attribute data on first subscribe
    - Fix: Also accept incoming UDP traffic from unknown network interfaces for Matter messages

-   @matter/nodejs-shell
    - Feature: Added parameters `--qrCode` and `--qrCodeIndex` to the `commission pair` command to also use QR Code strings for pairing
    - Fix: Prevents crash on startup when having set a Fabric label in config

>>>>>>> 80aabcf8
-   @matter/node
    - Breaking: The Default `OnOffServer` implementation no longer has the "Lighting" feature enabled by default! Please enable manually when the relevant device type where the cluster is used in requires it or use the Requirement-classes like `OnOffLightRequirements.OnOffServer` to get the correct features enabled automatically.
    - Breaking: The Default `LevelControlServer` implementation no longer has the "OnOff" feature enabled by default! Please enable manually when the relevant device type where the cluster is used in requires it or use the Requirement-classes like `DimmedLightRequirements.LevelControlServer` to get the correct features enabled automatically.
    - Breaking: `LevelControlServer` API has a few small changes that may affect device implementors.  Most notably the `setLevel` method is replaced with `transition` which handles both immediate and gradual level shifts
    - Breaking: Removed Implementation Logic for the "AbsolutePosition" Feature in WindowCovering default implementation because this is a forbidden (Zigbee) Feature anyway that no-one should use!
    - Breaking: The DoorLock cluster attribute supportedOperatingModes bitmap requires to clear bits for supported modes. To allow to set this bitmap correctly we added a helper bit-range `alwaysSet` (with value 2047) to set the unused bits. Please make sure to set the correct bits for your device according to the specification meaning.
    - Breaking: All default implementations now are async (as before if needed) or expose as MaybePromise to allow async or sync overriding. Ideally this does not change anything for custom implementations but check for returned promises when calling "super" methods.
    - Feature: `Transitions` utility class offers a flexible API for implementing Matter attributes that change gradually at a constant rate
    - Feature: Attributes marked as `Q` (quieter) quality now support an extended `quiet` property that controls how often and when they emit.  By default `Q` attributes emit once per second
    - Feature: `LevelControlServer` and `ColorControlServer` performs smoother transitions with configurable transition step sizes and Matter 1.4-compliant event emitting.  It offers several new extension points for integrating with hardware and bridged devices
    - Feature: Added support for the ActionSwitch feature for the `SwitchServer` default implementation
    - Feature: Added basic validation for all ModeBase derived *Mode clusters
    - Feature: Added basic validation for OperationalState and derived *OperationalState clusters
    - Feature: Added basic validation and logic for ServiceArea cluster
    - Enhancement: `OccupancySensingServer` is automatically filling some legacy attributes when features are correctly set as required by new revision 5 of the cluster
    - Enhancement: Event handling has received additional formality.  The node now ensures that async handlers register as tasks with the node.  Error logging contains more detail on the source of errors
    - Enhancement: `$Changed` events now run in a separate context from the emitter and errors will not interfere with the emitter
    - Fix: Switch "boot time" to be the time the node comes online instead of the time the OS started
    - Fix: Fixed patching of arrays to correctly allow to set arrays with fewer elements than the original array using `set()`

-   @matter/nodejs
    - Enhancement: Added a UDP send guard to reject hanging send calls after maximum 1-2s
    - Fix: Improves async storage reliability and error handling to prevent empty storage files in crashing edge cases. With this change write actions need a bit longer but are more reliable, which mainly effects controller use cases when persisting the device attribute data on first subscribe
    - Fix: Also accept incoming UDP traffic from unknown network interfaces for Matter messages

-   @matter/nodejs-shell
    - Feature: Added parameters `--qrCode` and `--qrCodeIndex` to the `commission pair` command to also use QR Code strings for pairing
    - Fix: Prevents crash on startup when having set a Fabric label in config

-   @matter/protocol
    - Breaking: `updateReceived()` callback on subscriptions is triggered after all updated data event are sent out.
    - Feature: Enhanced `getMultipleAttributesAndEvents()` to also return attributeStatus and eventStatus properties with errors returned from the read interaction 
    - Feature: Added `getMultipleAttributesAndStatus()` and `getMultipleEventsAndStatus()` to InteractionClient to allow to also returned attribute and event errors from the read interaction
    - Enhancement: Allows to access attributes, events and commands in CLusterClient instances also by their ID.
    - Fix: Makes sure to not Forward StatusResponseError cases that we generate locally to the device when not wanted
    - Fix: Enhances checks for Wi-Fi/Thread credentials in config for CommissioningFlow
    - Fix: Ensures that PASE establishments are guarded as defined by specification to prevent passcode brute force attacks
    - Fix: Informs the device when Controller cancels pairing because of a wrong passcode to allow direct retries

-   @project-chip/matter.js
    - Breaking: Reduced exports to the relevant one for Controller usage. Please move for @matter/main for the rest.
    - Breaking: Remove the Legacy Device building API. Please use the new SeverNode based API which is more flexible and powerful.
    - Breaking: Changed signatures of `commissionNode()` and `createInteractionClient()` to provide options as object and not plain parameters
    - Breaking: The handling of the `requestFromRemote` parameter (first parameter) in get*Attribute methods in ClusterClients changed behavior! providing "false" will now never try to read from remote, "true" will always try to read from remote and "undefined" will use the default behavior (read from remote if not available locally or fabric scoped read). Only relevant if you used this parameter with value "false". Other use cases stay unchanged.
    - Feature: Allows to use a custom Root-NodeId, CertificateAuthority or CommissioningFlow implementation in the Controller
    - Feature: Allows to establish a secure PASE session to a device and use this to interact with the device in special pre-commissioning cases.
    - Enhancement: Adjusted the initial Deice connection to Read-All before subscribing to also have initial values for not-changed attributes

-   @project-chip/* packages (beside above)
    - Breaking: Packages are removed! Please use the new packages under @matter/* if needed

## 0.12.6 (2025-03-20)

-   @matter/protocol
    - Fix: Fixes BLE commissioning for Controller

### 0.12.5 (2025-03-02)

-   @matter/node
    - Fix: Fixed edge cases where subscriptions were not persisted correctly

### 0.12.4 (2025-02-26)

-   @matter/general
    - Adjustment: Do not accept listeners on read-only transactions
    - Enhancement: Only report locks for slow async transactions in logs
    - Enhancement: Do not report Read transactions anymore in logs

-   @matter/node
    - Feature: Added Persisted Subscriptions to try to reestablish subscriptions after a restart, enabled by default
    - Enhancement: Added caching for generated ClusterType and ClusterBehavior classes
    - Enhancement: Added preparations for optimized node read handling

-   @matter/protocol
    - Feature: Allows to re-establish subscriptions after a restart
    - Enhancement: Optimized Report Data message chunking 
    - Fix: Handles errors when setting fabric label during commissioning as non-critical for the commissioning flow
    - Fix: Ensure to use persisted CaseAdminTags when re-establishing a CASE session from the device side
    - Fix: Fixed another place with a Noc/ICA Fabric-ID validation issue
    - Fix: Fixes Session and Channel deletion in some cases
    - Fix: Properly handle read requests with no attributes and events and just return an empty result

-   @project-chip/matter.js
    - Cleanup: Deprecated some methods fof the CommissioningController and pairedNode to better define the best practice interfaces to use

### 0.12.3 (2025-02-05)

-   @matter/protocol
    - Fix: Reduced some over-exact certificate validation to unblock Aqara commissioning
    - Fix: Prevented issues where closing subscriptions could block the session closing or establishing new subscriptions
    - Fix: Prevented to establish new exchanges while shutting down Exchange Manager

## 0.12.2 (2025-02-01)

-   @matter/node
    - Enhancement: Added support to check all device types of an endpoint against ACL definition and not only primary one
    - Enhancement: Optimized data handling for subscriptions by reading them endpoint wise to optimize memory usage and to reuse the used context
    - Adjustment: Refactored ACL logic to just get relevant endpoint information instead a whole EndpointInterface

-   @matter/nodejs
    - Fix: Added Workaround for IP family confusion in Node.js 18.0.0 till 18.3.0 

-   @matter/protocol
    - Enhancement: Optimized sending of DataReports to stream the read data to the encoder when needed to reduce memory usage
    - Adjustment: Moved the handling to set the fabric label during commissioning to after commissioningComplete to work around a Tasmota-Matter bug

## 0.12.1 (2025-01-25)

-   @matter/protocol
    - Adjustment: For subscriptions we now trigger event listeners before attribute listeners
    - Fix: Added force closing of exchanges on shutdown of the node

-   @project-chip/matter.js
    - Fix: Allows more cases when checking if a device is battery powered to address real world devices

## 0.12.0 (2025-01-23)

-   @matter/general
    - Enhancement: Limits MDNS expires just to te relevant operational records when removing a fabric

-   @matter/model
    - Feature: The constraint evaluator now supports simple mathematical expressions
    - Feature: The constraint evaluator now supports limits on the number of Unicode codepoints in a string
    - Feature: Default values may now be a reference to another field

-   @matter/node
    - Feature: Constraint and conformance expressions may now reference values by name in any owner of a constrained value
    - Enhancement: Each new PASE session now automatically arms the failsafe timer for 60s as required by specs
    - Enhancement: Optimizes Node shutdown logic to close sessions and subscriptions before shutting down the network
    - Fix: Fixes withBehaviors() method on endpoints

-   @matter/nodejs
    - Breaking: Also the Sync Storage classes mainly used in legacy API now have an async close method!
    - Fix: Converts commissioning.fabrics into dynamically generated property to ensure it is up to date when accessed

-   @matter/nodejs-ble
    - Enhancement: Restructures BLE connection handling to improve reliability and eliminate hanging commissioning processes
    - Fix: Adds support for advanced manufacturer data on Windows (Noble update)
    - Fix: Added workaround for Noble on Windows to prevent discovery issues
    - Fix: Considers formerly discovered devices as outdated when new discovery is started
    
-   @matter/protocol
    - Feature: Reworks Event server handling and optionally allow Non-Volatile event storage (currently mainly used in tests)
    - Enhancement: Adds a too-fast-resubmission guard for Unicast MDNS messages
    - Enhancement: Optimized Logging for messages in various places
    - Enhancement: Added support for concurrent and non-concurrent commissioning flows
    - Enhancement: Re-arms the failsafe timer in commissioning flows before steps that could take longer and during operative reconnection
    - Enhancement: Stores Matter relevant MDNS host information to faster reuse when new SRV announcements come in
    - Fix: Corrects some Batch invoke checks and logic
    - Fix: Fixes MDNS discovery duration for retransmission cases to be 5s
    - Fix: Processes all TXT/SRV records in MDNS messages and optimized the processing
    - Fix: Prevents multi message interactions from trying to continue on new exchange
    - Fix: Fixes the timed node polling during discovery
    - Fix: Fixes commissionable devices discovery with timeout
    - Fix: Restores the possibility to cancel a (continuous) discovery for commissionable devices
    - Fix: Fixes enablement of MDNS broadcasts when BLE commissioning is used
  
- @project-chip/matter.js
    - Feature: (Breaking) Added Fabric Label for Controller as required property to initialize the Controller
        including setting the Fabric Label when commissioning and validating and updating the Fabric Label on
        connection
    - Feature: Added autoConnect property to node connection options to allow to not automatically connect to a node when PairedNode instance is created. Also introduces a non-blocking PairedNode.connect() method to connect to a node
    - Feature: Added CommissioningController.getNode() method to get a PairedNode instance for a node by its node ID without a direct connection
    - Feature: Allows to update the Fabric Label during controller runtime using `updateFabricLabel()` on CommissioningController
    - Enhancement: Improves Reconnection Handling for devices that use persisted subscriptions
    - Enhancement: Use data type definitions from Model for Controller Device type definitions
    - Enhancement: Added `remove*Listener()` to ClusterClient objects to remove listeners added with `add*Listener()` or `subscribe*()` (The subscription is not cleared!)
    - Fix: When a paired node gets disconnected (or decommissioned) invalidate subscription handlers to prevent reconnection tries

## 0.11.9 (2024-12-11)

-   @matter/node
    - BREAKING: WindowCovering: supportsCalibration is moved from state property to an internal property
    - Enhancement: Enhances the number assertations to only allow finite numbers
    - Enhancement: WindowCovering: Adds an internal property to disable the operational state and value management by the default implementation to allow device to handle this themselves
    - Enhancement: EventsBehavior allows for configuration of event buffering
    - Enhancement: Matter protocol initialization now runs independently of and after behavior initialization, giving behaviors more flexibility in participating in protocol setup
    - Fix: ColorControl: Do not try to convert color mode details if they are not defined
    - Fix: ColorControl: colorMode attribute needs to be defined if HS feature is not used because the default value 0 is else invalid

-   @matter/protocol
    - Fix: Also retry next discovered address when a Channel establishment error for PASE occurs
    - Fix: Optimizes MDNS cache handling to prevent too early cache invalidation

-   @matter/types
    - Enhancement: Deprecated fields are now also usable and just flagged as deprecated on generated code
    - Enhancement: Removes default value from attribute ColorMode of ColorControl cluster because feature specific enum value was used

-   @project-chip/matter.js
    - BREAKING: In `ContentLauncher` cluster `ParameterEnum` is renamed to `Parameter` and `Parameter` is renamed to `ParameterStruct`
    - Feature: Introduces PairedNode#triggerReconnect() method to trigger a reconnection
    - Enhancement: Considers a node in reconnection state that should be decommissioned as already factory reset
    - Enhancement: Optimizes reconnection handling in Controller API
    - Fix: Do not try to convert color mode details if they are not defined
    - Fix: Clusters generated for extensions of base clusters such as Alarm Base and Mode Base now include full details of extended types; in particular extended enums such as Mode Tag were previously insufficiently defined

-   @matter/model
    - BREAKING: `ClusterModel` and `ValueModel` properties `members`, `activeMembers` and `conformantMembers` are removed; use `Scope#membersOf` instead
    - Feature: New `Scope` component analyzes scope of a model, caches analysis results, and implements algorithms that require analysis to perform efficiently
    - Enhancement: Models that define datatypes now inherit from common `ScopeModel` base class
    - Fix: Extended enums and other types now report the full set of members via `Scope#membersOf`

-   @matter/protocol
    - Feature: The algorithm that chooses event occurrences to discard when the buffer overflows is now smarter and configurable
    - Feature: Event occurrence buffering now offers optional persistence

-   @matter/testing
    - Feature: New test harness supports simplified management of Matter certification tests
    - Feature: Build system for lightweight (relatively speaking) Docker image with chip-tool and CHIP certification tests available at https://github.com/matter-js/matter.js-chip

## 0.11.8 (2024-11-29)

-   @matter/protocol
    - Fix: Correctly parse DataReports with duplicate non-Array data entries

-   @matter/node
    - Fix: Ensures to completely remove all stored endpoint data when endpoint is deleted 

-   Matter cluster definitions and implementations
    - Fix: Fixes LevelControl cluster extension point definitions and adds a missing parameter

## 0.11.7 (2024-11-28)

-   @matter/node
    - Fix: Fixes race condition that can partially destroy ACL entries when concurrent writes happen in parallel to ACL writes

## 0.11.6 (2024-11-27)

-   @matter/general
    - Fix: Fixes a potential recursion in parsing DnsQNames

-   @matter/nodejs
    - Fix: Fixes a typo and crash case on network closing when ending the matter.js process

-   @matter/protocol
    - Fix: Adds missing subscription update when endpoint structure changes

-   @matter/types
    - Fix: Do not use revisions of 0 for Unknown fallbacks

## 0.11.5 (2024-11-25)

-   @matter/create
    - Feature: Added command line option "--verbose" to enable informational NPM messages during initialization
    - Feature: Added template "contributor" to bootstrap dev environment for working on matter.js itself

-   @matter/node
    - Enhancement: The `with` functions on endpoint and cluster behavior types now alias to `withBehaviors` and `withFeatures` respectively to make their function more explicit
    - Enhancement: Endpoints now ignore persisted values for clusters when features change across restarts.  This allows for startup when persisted values become invalid due to conformance rules
    - Fix: Triggers CommissioningServer#initiateCommissioning when server restarts outside of factory reset
    - Fix: Ensures to initialize all known endpoint numbers to prevent dpuplicate number assignment edge cases

-   @matter/nodejs
    - Feature: New export @matter/nodejs/config allows for fine-grained configuration of Node.js bootstrap logic
    - Fix: Restores backward compatibility to sync storages from matter.js <0.11 in case ideas used special characters (uncommon)

-   @matter/protocol
    - Fix: Corrects the DataVersion Filter shortening logic to ensure maximum message size is not exceeded 

-   @matter/tools
    - Multi-project test runs now use a single process to improve performance

-   Matter cluster definitions and implementations
    - Enhancement: Removes default value from attribute ControlSequenceOfOperation of Thermostat cluster because feature specific enum value was used
    - Fix: Reverts MoveToLevel workaround from 0.11.4
    - Fix: ColorControl: Round calculated Kelvin values when calculated from Mireds
    - Fix: GeneralDiagnostics: Network interface names are now correctly shortened to 32 characters

-   matter.js git repository
    - Feature: We've added project configuration for VS code including recommended extensions, code snippets and launch configurations

## 0.11.4 (2024-11-07)

-   Matter cluster definitions and implementations
    - Fix: Adjusted levelControl cluster command MoveToLevel implementation to temporarily declare optionsMask/optionsOverride fields optional

### 0.11.3 (2024-11-06)

-   @matter/nodejs
    - Fix: The MaybeAsyncStorage class close method is not async
    - Fix: Makes sure that the Async storage waits that all writes are finished in some cases

-   @matter/nodejs-ble
    - Fix: When BLE scanning was not started we also do not need to stop it (and risk blocking issues)

-   @project-chip/matter-node.js
    - Fix invalid import for compat package

## 0.11.2 (2024-11-02)

-   @matter/node
    - Feature: Automatically lock behavior state on invoke
    - Fix: Ensures to fully load the Descriptor cluster before adding additional device types 

-   @project-chip/matter.js
    - Fix: Fixes some compatibility re-exports that got screwed up since 0.11.0

## 0.11.1 (2024-10-31)

-   @matter/create
    - Fix: Project generator includes all required dependencies for controller and complex devices
    - Feature: Project generator now includes .gitignore and VS Code launch configuration

## 0.11.0 (2024-10-29)

-   IMPORTANT: As of 0.10.0 the @project-chip/matter.js module has grown quite large.  This release includes major refactoring that moves functional areas into independent NPM packages under the "@matter" org.  We have added exports to maintain backwards compatibility but these are not exhaustive.  In some cases you may need to update imports to reference new code locations.

-   Cross-module changes
    -   Info: Matter.js now uses aliases via `package.json` "imports" field.  This is an internal change that simplifies imports but should not affect consumers
    -   Info: Previously we used a mix of snake-case and CamelCase for sub-package exports.  We have now standardized on snake case.  Compatibility packages (see below) continue to support the original module names

-   @matter/general:
    -   Info: General functionality that is not Matter specific previously resided in `@project-chip/matter.js`.  It now lives in `@matter/general`
    -   BREAKING: The "ByteArray" type is removed, replaced with native-JS Uint8Array and a small collection of utility functions in the "Bytes" namespace
    -   Feature: The default "Time" implementation is now fully functional across all standard JS runtimes
    -   Enhancement: Network transports can now self select which the protocols and addresses they support
    -   Feature: A new `ObserverGroup` class simplifies binding management for multiple observables
    -   Feature: Introduced a new Async Disk key/Value-Storage compatible with the sync one driven by node-localstorage and uses it by default in new API and controller instances

-   @matter/main:
    -   Info: This package is a new "one-and-done" dependency for applications.  It automatically loads platform specialization and reexports packages above as appropriate

-   @matter/model:
    -   Info: The Matter object model previously exported as `@project-chip/matter.js/model` now resides in `@matter/model`
    -   Info: Individual elements exported by name are now models (fully functional classes) rather than elements (raw JSON data).  This should be backwards compatible but makes them more useful operationally

-   @matter/node:
    -   Info: The high-level APIs previously defined in `@project-chip/matter.js` now reside in `@matter/node`.  The Node API includes node management, behavior definitions and endpoint definitions
    -   Info: We export behaviors under `@matter/node/behaviors` or individually (e.g. `@matter/node/behaviors/on-off`)
    -   Info: We export device type definitions for system endpoints and devices under `@matter/node/endpoints` and `@matter/node/devices` respectively.  You may also import these via index or individually

-   @matter/nodejs:
    -   Info: Node.js specialization is moved here.  `@project-chip/matter-node.js` remains as a compatibility import.
    -   BREAKING: The previously deprecated re-exports in matter-node.js from matter.js are removed.

-   @matter/nodejs-ble
    -   Info: The BLE specialization for Node.js is moved here.  `@project-chip/matter-node-ble.js` remains as a compatibility import.
    -   Info: The noble and bleno dependencies got updated to also support Ubuntu 24

-   @matter/nodejs-shell:
    -   Breaking: The Shell Storage was moved to the new approach.  Please use "--legacyStorage" on startup to connect with the old storage to get into your old shell history and commissioned devices.  Storage migration guide see in the [README.md](./packages/nodejs-shell/README.md#matterjs-v011-storage-adjustment).
    -   Feature: Added new shell command "tlv" with TLV decoding and structure logging tooling  
    -   Enhancement: Added option to specify if attributes are loaded from remote or locally
    -   Enhancement: The shell now saves a 100 history of commands and restores this on startup
    -   Enhancement: Add a "nodes status" command to show the status of all nodes

-   @matter/protocol:
    -   Info: Low-level Matter logic previously defined in `@project-chip/matter.js` now resides in `@matter/protocol`.  This includes network communication, fabric management and cluster invocation, read/write, events, etc.
    -   BREAKING: Various types that were previously specialized with template parameters are no longer generic.  This should be largely transparent to API consumers.  Compatibility exports still support the generic parameters in some, but not all, cases.
    -   BREAKING: We have done some reorganization of lower-level implementation classes to improve implementation flexibility.  You probably do not use these classes directly so will be unaffected.
    -   Feature: New functional components including `DeviceCommissioner`, `DeviceAdvertiser`, `NodeFinder` and `Subscription` now perform functions that previously were in the (deprecated) MatterDevice class
    -   Enhancement: To simplify low-level configuration, many components in the protocol module now optionally retrieve dependencies from an Environment
    -   Enhancement: Limits the number of parallel exchanges to 5
    -   Enhancement: Uses the session timing details to calculate the timeout for subscription messages when received as client additionally to the subscription maxInterval
    -   Enhancement: Internal restructuring of Controller logic and setup. Introducing "peers" (commissioned node on a shared fabric)
    -   Fix: When subscribing with keepSubscriptions === false the existing subscriptions need to be removed earlier in the flow
    -   Fix: Clear resumption records also when fabric gets updated or deleted

-   @matter/types:
    -   Info: Various definitions previously defined in `@project-chip/matter.js` now reside in `@matter/types`.  This includes most TLV structures, cluster definitions, and various support types
    -   Info: Clusters are not exported in `@project-chip/matter.js`.  You can import via `@project-chip/types/clusters` or individually (e.g. `@project-chip/types/clusters/window-covering`)

-   @matter/examples:
    -   Enhancement: Adds a new example to show a PlugIn-Socket with Energy and Power measurement 

-   @matter/cli-tool:
    -   Feature: This new package offers a specialized JS environment for interacting with Matter and matter.js
    -   The "matter" command supports standard JS syntax and a "shell" style syntax that emulates common shell commands
    -   The virtual filesystem exposed by the tool allows you to navigate matter.js's packages and active subsystems
    -   This is an alpha feature.  We'll add command line control and additional functionality over time

-   @matter/create
    -   Feature: This new package bootstraps matter.js-based projects.
    -   For usage run `npm init @matter help` anywhere you have Node.js installed

-   Matter-Core functionality:
    -   Enhancement: Allow to discover VendorId + ProductId together optionally

-   matter.js clusters:
    -   Adds convenience helper method for ElectricalEnergyMeasurement cluster (usage see new example MeasuredSocketDevice) to set measurements and also trigger the needed events when imported and exported values changed in the measurement and events are required by specification
    
-   matter.js Controller API:
    -   Breaking: PairedNode instances are now created and directly returned also when the node is not et connected. This do not block code flows anymore for offline devices
    -   Breaking: Because of this  "getConnectedNode()" got renamed to "getPairedNode()"
    -   Breaking: "nodeState" property on PairedNode got renamed to "state"
    -   Breaking: Removed SupportedEventClient and UnknownSupportedEventClient and replaced by EventClient because EventList is provisional and was removed now (was not working for many devices anyway)
    -   Breaking: Removed ClusterClient methods isEventSupported and isEventSupportedByName because event lists are no longer available
    -   Deprecation: The attributeChangedCallback, eventTriggeredCallback and nodeStateChangedCallbacks are deprecated and replaced by new events "attributeChanged", "eventTriggered" and "stateChanged", "structureChanged" and "decommissioned" on PairedNode
    -   Feature: Some more data (like Network interfaces, PowerSources, Thread details) are collected and used when connecting to the nodes
    -   Feature: Based on device type the minimum and maximum subscription interval is now automatically set based on certain best practices. When multiple nodes are subscribed all Thread based devices are initialized by a "4 in parallel queue" to limit the used thread bandwidth.
    -   Feature: Subscribed attribute data are cached for each node and used on reconnects by utilizing dataVersionFilters on read and subscribes to reduce bandwidth on reconnects. The data are no (yet) persisted, so after Controller restart the data are collected anew.
    -   Feature: Low level InteractionClient API allows to enrich the attribute data that are not returned because of dataVersionFilters.
    -   Feature: Properly announces the controller node on start for devices to find the controller if needed and to utilize persisted subscriptions on device side 
    -   Enhancement: Only recreate PairedNode internal objects when structure really changed also on reconnects.
    -   Enhancement: Utilize more information (beside partList changes now also feature, serverList, attributeList, generatedCommandLists) as structure change to reinitialize objects.
    -   Enhancement: Huge refactoring in internal logic, optimized reconnection and rediscovery

## 0.10.7 (2024-11-07)

-   Matter cluster definitions and implementations
    - Fix: (Backport from 0.11.4) Adjusted levelControl cluster command MoveToLevel implementation to temporarily declare optionsMask/optionsOverride fields optional

## 0.10.6 (2024-09-21)

-   Matter-Core functionality:
    -   Fix: Excludes subscription based attribute change reads from acl check in all cases

## 0.10.5 (2024-09-20)

-   Matter-Core functionality:
    -   Enhancement: Added some more logging for sessions and ACL failures

## 0.10.4 (2024-09-16)

-   matter.js API:
    -   Fix: Prevent trying to access PowerTopology attribute which is not always present
    -   Fix: Always add the endpoint device types first to the device type list

## 0.10.3 (2024-09-15)

-   Matter-Core functionality:
    -   Fix: Fixes channel cleanup
    -   Fix: Fixes Subscription error handling

## 0.10.1 (2024-09-08)

-   Matter-Core functionality:
    -   Enhancement: Added an "expected processing time" for interactions to be executed by the peer
    -   Enhancement: Added additional wait time after last resubmission was done to allow a full resubmission cycle from the peer
    -   Enhancement: Optimized PASE/CASE message timing comparable to chip sdk (expects e.g. 30s processing time for crypto related calls)
    -   Fix: Optimized exchange handling for cases where retransmissions were all sent but no ack was received
    -   Fix: Makes sure that Retransmissions happen in all error cases
-   matter.js New API:
    -   Fix: Optimized some special cases in the ColorControl cluster default implementation
-   matter.js Controller API:
    -   Breaking: Adjusted some method signatures slightly (e.g. connect()) to summarize singe parameters into an options object
    -   Enhancement: Restructured Paired Node connection handling to make sure NodeStatus is correct and commands return in case of error. Reconnections are handled in the background.
    -   Enhancement: Takes over new connection options when a node is connected again after disconnect with different options

## 0.10.0 (2024-08-31)

-   IMPORTANT: This release upgrades Matter support from Matter 1.1 to the latest release, Matter 1.3.0.1. This includes BREAKING CHANGES in a number of areas due to specification changes and some improvements in how we define datatypes. For the most part these changes are transparent because they involve low-level APIs, implicit type names, or Matter features that were never adopted elsewhere. However, some small code changes may be necessary depending on how you use Matter.js.

-   Matter.js Parser and Code generator:
    -   Feature: We now generate all Matter datatypes and elements. This includes some we defined by hand previously and those introduced by the Matter 1.2 and Matter 1.3 specifications.
    -   Feature: We now generate some datatypes that are not officially global or part of a specific cluster but are nevertheless defined in Matter specifications.
    -   Enhancement: Expanded dialect for conformance, constraint and "other quality" DSLs.
    -   Enhancement: Includes numerous code generation improvements.
-   Matter.js Matter Definition, Clusters, Schemas and Device-Types (independent of the used API)
    -   Breaking: Cluster revisions have increased and there are new mandatory elements for a few clusters. We have implemented these in places where we provide non-skeletal cluster implementations.
    -   Breaking: Previously we generated redundant definitions for struct, enum and bitmap types in *Interface.ts and *Cluster.ts files. We've eliminated those in the interface files.
    -   Breaking: Previously we generated redundant TLV and types for datatypes used by multiple clusters. We now only provide these types in their canonical location (globally or in the `ClusterName` namespace for the base cluster).
    -   Breaking: Some datatype names have changed to align with changes in the Matter specification and to make names more logical.
    -   Breaking: We've removed a few deprecated definitions for unused Matter elements such as the Scenes cluster.
    -   Breaking: Globals.ts previously defined core datatypes for the Matter object model. These are now generated and individually importable.
    -   Breaking: We've removed a few old draft datatypes defined in [connectedhomeip](https://github.com/project-chip/connectedhomeip) that were abandoned, renamed or are still "draft" as of Matter 1.3.
    -   Breaking: Some types related to ClusterServer are simplified.  This should be largely transparent but the template arguments are slightly different
    -   Feature: Adds all elements (clusters, attributes, events, commands, device types and datatypes) introduced in Matter 1.2 and Matter 1.3.
    -   Feature: Adds all Standard Namespaces defined by Matter 1.3 
-   Matter-Core functionality:
    -   Breaking: Removes the discovery capability "softAccessPoint" as it was removed from the Matter specification
    -   Breaking: Matter.js now requires node.js 18+
    -   Breaking: We now target ES 2022 for transpiled output.  We have not adopted new language features but this does mean that we generate true class properties now
    -   Breaking: We've removed the APIs `tryCatch` and `tryCatchAsync`.  These were used internally -- not part of any Matter related API -- but were exported
    -   Feature: Increase Data Model revision to 17 (introduced by Matter 1.2)
    -   Feature: Added Base64 encoding/decoding support to ByteArray
    -   Feature: Added WildcardPathFlagsBitmap to Attribute expansion for read/subscribe Interactions
    -   Feature: Added Matter 1.3 session params
    -   Feature: Added support for Multi-Invokes for Matter 1.3 (default for now are 10 invokes till we have a better value)
    -   Enhancement: Update Session parameters in PASE/CASE to match Matter 1.3 specification
    -   Enhancement: Removes TCP and ICD TXT records from MDNS responses because both currently not supported and optional to reduce the size of the MDNS responses
    -   Enhancement: Adds encoding and decoding of custom TlvData in QR-Codes including extensible Schema support for the defined Matter fields
    -   Enhancement: Optimizes Read and Subscribe handling for clients/controller to better match with specification
    -   Enhancement: Adds encoding/decoding support for multiple device information in one QR-Code
    -   Enhancement: Makes processing of manual Pairing codes more robust directly on decoding level
    -   Enhancement: Refactored Message size handling to dynamically calculate payload size based on transport capabilities
    -   Enhancement: Refactored and cleanup CASE and PASE and corrected handling in some places
    -   Enhancement: Added BTP Idle timeout as defined in Matter specification
    -   Enhancement: Enhanced default implementation of GeneralDiagnostics cluster with new convenience methods
    -   Enhancement: Many more protocol and functionality syncs with matter specification 1.3
    -   Enhancement: The Network methods that handles NetworkInterfaces are now "MaybePromise" to allow async implementations
    -   Enhancement/Fix: Several fixes and optimizations in Session and Message Exchange handling
    -   Enhancement/Fix: Adjusted MRP behavior with chip and only use/expect MRP ion unreliable channels (UDP). Fixes BLE commissioning
    -   Fix: Adjusted ValidationErrors to be more specific if they should return "InvalidAction" ot "ConstraintError".
    -   Fix: Adjusted some returned errors to be more specific and to the specification (e.g. InvalidAction instead of Failure)
    -   Fix: Fixed StandaloneAck handling to use an outstanding ack number as piggybacked ack number
    -   Fix: Makes sure subscription maxInterval cannot exceed the matter defined maximum of 60mins
    -   Fix: Synced attMtu handling with chip to always use MTU-3 bytes for BLE connections
-   matter.js API:
    -   Breaking: Node.start() is now asynchronous and returns when the node is online. This is only breaking in that lack of await will result in an unhandled rejection. Node.bringOnline() is deprecated.
    -   Feature: Adds default implementations for i18n clusters including Localization, Time Format Localization and Unit Localization.
    -   Feature: Adds interactionBegin and interactionEnd events for ClusterBehaviors to demarcate online interactions that mutate state.
    -   Feature: Any state value defined with schema is now configurable via the environment.
    -   Feature: You may now mark endpoints as "non-essential" to prevent errors from incapacitating a node.
    -   Feature: Utility device types are added automatically to the endpoints when the relevant clusters (like PowerSource or ElectricalSensor) are existing on the endpoint
    -   Feature: Adds DescriptorServer#addTag to make adding tags more convenient
    -   Feature: Modifies DescriptorServer#addDeviceType to accept device type name to simplify avoidance of cyclical dependencies
    -   Enhancement: Various Endpoint methods throw the root cause when there is an error rather than logging the root cause and throwing a less descriptive error.
    -   Enhancement: Explicitly defines DescriptorServer as an endpoint requirement so attributes are configurable in TS directly
-   matter.js Controller API:
    -   Breaking: commissionNode() in CommissioningController now returns the Node-ID and not the PairedNode instance.
    -   Breaking: AttributeClient now throws an exception when an attribute should be subscribed which is not reporting updates via subscriptions
    -   Feature: Adds PaseCommissioner to allow to execute the initial (PASE based) commissioning process separately from the operational completion of the commissioning process, also allowed to be BLE only.
    -   Feature: Allows to complete the commissioning process for a node where this process was started by a PASE commissioner
    -   Feature: Allows to commission a node without directly connecting to it
    -   Enhancement: Always read attributes that do not report changes via subscriptions (including all unknown Attributes)
    -   Fix: Skips network commissioning during commissioning when the commissioning is already using an IP based channel (like UDP)
    -   Fix: Fixes Node reconnection when disconnected before
    -   Fix: Makes sure to always use the BLE scanner when required
    -   Fix: Prevents reading subscribed attributes from remote if not requested and needed
    -   Fix: (digitaldan) Makes sure to re-use the same callbacks and options for a re-subscription of a Paired Node
-   matter.js Legacy API:
    -   Deprecation: We've deprecated the hand-generated device type definitions used by the pre-0.8.0 API in DeviceTypes.ts. These device type definitions remain at Matter 1.1.
    -   Removal: We removed old Scenes cluster implementation which was never fully implemented or used by any Matter controller
-   matter.js-react-native:
    -   Feature: Introduces new package to provides a React Native compatible platform Implementations for Matter.js. This package is still in development and not fully working and should be considered experimental for now! Currently it tries to support UDP, BLE, AsyncStorage and Crypto platform features. See [README](./packages/matter.js-react-native/README.md) for more information.
-   matter.js chip and python Testing:
    -   Includes updates and infrastructure improvements for Matter.js use of tests defined in [connectedhomeip](https://github.com/project-chip/connectedhomeip)

### 0.9.4 (2024-07-19)

-   Matter-Core functionality:
    -   Feature: Allows to generate Certification declarations flagged as provisional for certification purposes
    -   Feature: Allows to disable mandatory field checks on TLV encoding when handling fabric sensitive structs
    -   Fix: Makes sure to remove fabric sensitive fields and events when they are not allowed to be read or subscribed
    -   Fix: Makes sure to handle commissioning related cases with PASE sessions correctly regarding temporarily added fabrics and certificates
    -   Fix: Verifies provided trusted root certificates completely

### 0.9.3 (2024-06-26)

-   Matter-Core functionality:
    -   Fix: Makes sure to clear all subscriptions from the subscriber noe and not only the current session when not keeping subscriptions

### 0.9.2 (2026-06-20)

-   Matter-Core functionality:
    -   Enhancement: Added some more certification relevant checks in Interaction server

### 0.9.1 (2024-06-01)

-   IMPORTANT: This version adds Access Control functionality and also tries to set missing ACL entries on startup on a best effort basis. If you encounter issues and have Access/Permission denied errors ain the logs then please delete and recommission the device to make sure all ACLs are set correctly. If this is not possible open GitHub issue or contact us in Discord to get help.
-   Matter-Core functionality:
    -   Feature: Implemented Access Control List (ACL) as required by Matter specification
    -   Enhancement: Enhanced several internal structures needed to support ACL properly
    -   Enhancement: Enhanced all datatypes that are MEIs to allow validation of the MEI and the allowed scopes and value ranges
    -   Enhancement: Remembers CATs from Sessions and uses them for CASE session resumptions
    -   Enhancement: Allows decoding of TlvLists with protocol specific tags
    -   Enhancement: Refactored channel management to match specification and allow several channels per fabric and node
    -   Enhancement: Closing message exchanges already when last message got acknowledged and prevent up to 9s waiting time for closures
    -   Enhancement: Prevents to announce a new commissionable device just before doing a factory reset
    -   Enhancement: Expires announcements for last removed fabric directly
    -   Fix: Fixes deepCopy to really doing a deep copy and not just copying the first level
-   matter.js Legacy API:
    -   Feature: Added Access Control cluster implementation
    -   Feature: Added minimal Group key management cluster implementation which supports no additional groups (so only IPK allowed)
    -   Enhancement: Enhanced Operational Credentials cluster to add needed ACLs on commissioning including backward compatibility
-   matter.js New API:
    -   Feature: Added Access Control cluster implementation
    -   Feature: Added minimal Group key management cluster implementation which supports no additional groups (so only IPK allowed)
    -   Enhancement: Enhanced Operational Credentials cluster to add needed ACLs on commissioning including backward
    -   Enhancement: Optimized Factory reset logic when last Fabric is removed
    -   Fix: Persist also writable and fabric scoped data in new API
    -   Fix: Releases locks also in Precommit errors
-   Chip testing:
    -   Added automatic testing of chip tests suites for ACE, ACL and partly IDM

### 0.9.0 (2024-05-14)

-   Matter-Core functionality:
    -   Feature: cluster default implementations for the following clusters were added/updated:
        -   BooleanState: Automatically emit the StateChange event when enabled for the cluster and the stateValue changes
        -   ColorControl: Implemented all features and commands as defined by specification with an optional transition logic managed by matter.js
        -   LevelControl: Implemented all non-Frequency command handlers as defined by specification with an optional transition logic managed by matter.js
        -   LocalizationConfiguration: Implemented activeLocale validation
        -   LowPower: Implemented event `enterLowPowerMode` to be emitted when the sleep command gets called
        -   ModeSelect: Implemented all features and commands as defined by specification
        -   Switch: Implement all features and events including debouncing (optional), switch-release, long- and multi-press detections
        -   TimeFormatLocalization: Implemented activeTimeFormat validation
        -   WindowCovering: Implemented all features and commands as defined by specification
    -   Enhancement: Adjusted handling of TlvList order to match better with matter specification and ensure field orders are preserved
    -   Enhancement: Adds Certificate validation and cryptographic verification during commissioning and CASE session establishment
    -   Enhancement: Adds additional logging information for PASE and CASE to better understand errors without debug logging
    -   Enhancement: Adds several Optimizations and adjustments for Obervers (e.g. Observable.isObserved)
    -   Fix: Corrects returned errors for two commands on OperationalCredentials cluster
-   matter.js Legacy API:
    -   Breaking: The object type for providing custom production certificates has changed to be now in sync with the DeviceCertification class (just the property names changed)
    -   Feature: Added on demand certification determination via an async certificate provider method (alternative to provideing certs directly) to determine certificates on first commissioning request
-   matter.js New API:
    -   Breaking: The name of the _$Change Events for attributes and such are changed to _$Changed . Please adjust your code!
    -   Breaking: Introduced ExtensionInterface to define extensible/custom methods for behavior/Cluster-Server implementation to be available when extending this class (needed because of a TS bug 27965)
    -   Feature: Added on demand certification determination via an async certificate provider method (alternative to provideing certs directly) to determine certificates on first commissioning request
    -   Enhancement: Optimized constraint validations and conformance error messages
    -   Enhancement: Conditionally enables the ReachableChanged event on the Root Endpoint BasicInformation cluster if the reachable attribute is defined in the defaults
    -   Enhancement: Allow to register events directly when initializing endpoints like in legacy API
    -   Enhancement: Allows for cluster implementations to dynamically add/enable state attributes and events
    -   Enhancement: Added "fieldName$Changing" event handlers that emit in transaction pre-commit and allow for state mutation and will cycle for a limited number of times until state is stable
    -   Enhancement: Allows "fieldName$Changed" and "fieldName$Changing" event handlers to be async
    -   Enhancement: Adds Conformance validation for enums, fieldname references and some more cases
    -   Enhancement: Makes various config variables apply dynamically
    -   Enhancement: Added environment variable `network.interfaceNameTypeMap' to allow mapping of network interface names to types (Wifi, Thread, Ethernet)
    -   Fix: Fixes some issues around event handling in the new API and makes sure events are not de-registered on factory resets
    -   Fix: Corrects the returned status error code when an Enum value is set to an invalid value
    -   Fix: Fixes a floating promise in FailsafeTimer; it tended to kill a test run without an easy way to identify the cause
    -   Fix: Fixes bounds check with references to null fields
    -   Fix: Addresses rejections that were erroniously being treated as uncaught when multiple reactions were queued
-   Chip testing:
    -   Enhancement: Adds automatic CI testing for all clusters listed in [matter.js Readme](./packages/matter.js/README.md)
-   matter.js tooling:
    -   Enhancement: Migrates cluster identification to the pattern used in the newer device code. It now scans the entire document rather than attempting to navigate via the index. This is simpler and more resilient
    -   Enhancement: Various other small changes improve resiliency
    -   Enhancement: Removes the "main" closure from codegen scripts that added a bit of friction to debugging
    -   Enhancement: Adds proper CLI support to codegen scripts to override various behaviors and provide information on the script
    -   Enhancement: We now version the intermediate models. In the future we can use this to add informational revision information to model elements and make the API adaptive based on the targeted Matter version
    -   Fix: Fixes a bug that was causing field-level prose to be incorrectly associated with the containing element in malformed portions of the core spec

### 0.8.1 (2024-04-15)

-   Matter-Core functionality:
    -   Cluster default implementations for the following clusters were added/updated:
        -   (GreydonDesu) Feature: DoorLock: Implemented bare minimal commands to lock/unlock the door
        -   Enhancement: Enhanced Identify cluster default implementation by additional state `isIdentifying` and events `startIdentifying` and `stopIdentifying`
    -   Enhancement: Diagnostic and logging information, also on SIGUSR2 signal for node.js
    -   Fix: Updates subscribed events on structure updates to make sure also new events are reported correctly
    -   Fix: Removed invalid length assumption in Sigma2
-   matter.js New API code flows:
    -   Enhancement: Optimizes Node activity tracking and shutdown/startup handling

## 0.8.0 (2024-03-29)

-   Packages
    -   IMPORTANT: We switch away from re-exporting all matter.js functionality in matter-node.js, so please adjust your imports and make sure that you include matter.js together with matter-node.js in your dependencies in the exact same version!
    -   Changed BLE library (Bleno/Noble) to another fork with better support for Windows and UART devices
-   Matter-Core functionality:
    -   Breaking: Storage implementations got added new methods "contexts", "values" and a multi-set valiant that need to be implemented if you have own Storage implementations. Also, storages now derive from a SyncStorage or MaybeAsyncStorage class weather they are sync or async
    -   Adjustment: Cluster versions do not need to be persisted, so remove in legacy and new API
    -   Fix: Decode Empty nullable data types as null when they have constrains that would require a minimum length
    -   Fix: Convert Error type of Network errors and handle in case of subscription failures
    -   Fix: Fixes a cryptographic issue that failed PASE establishment in 1/255 times, Replace BN/elliptic by @noble/curves library
    -   Fix: Fixed ClusterClient methods set and subscribe to really return the Promise of the action
-   matter.js API:
    -   IMPORTANT: Introduction of new High level API with complete Device type support for Matter 1.1 types, see [migration guide](./docs/MIGRATION_GUIDE_08.md). For now the known API that we had up top 0.7 is still included and fully working and compatible when old imports are used, but called "Legacy" for now. It will be removed in a later version not yet decided.
    -   Feature: Introduced Environment concept to centralize MDNS, storage and configuration and platform specific central functionalities (Replaces MatterServer from Legacy API).
    -   Feature: Enhanced Matter protocol and interaction abstractions and introduced transactional handling of actions which are rolled back completely in case onf errors.
-   matter-node.js
    -   Enhancement: Makes sure console.log on node.js correctly log Proxy objects with their data and not the Proxy object itself
    -   Enhancement: Allows to send SIGHUP2 signal to the node.js process to print out information on running timers and promises of the process to console
-   matter-node.js Examples
    -   IMPORTANT: All existing example scripts got renamed to \*Legacy.ts when the use the "old/until now"-API and can be used directly after changing the name (exception: DeviceNode.ts became DeviceNodeFullLegacy.ts!). They are 100% compatible to the ones before.
    -   Feature: Added all examples again converted to use the new devices API and we also added some more new device types to show the new API better
    -   Feature: Enhanced DeviceNodeFull example to show several more way on how to use the new API and special cases.
    -   Feature: Enhanced DeviceNodeFull example to simulate a Thread Networking device to check BLE commissioning flows
-   matter.js Tooling
    -   Enhanced Code generation to also generate classes for Cluster implementations and device types with full Feature configurability and TypeScript typing support for this

## 0.7.5 (2024-02-23)

-   Matter-Core functionality:
    -   Feature: Allowed multiple Loggers and log targets to be registered. Logging to console is still default
    -   Enhancement: Implemented handling for session interval parameters as defined by Matter 1.2 specification
    -   Enhancement: Improved discovery data handling and use MDNS data for Pase/Case connections session interval parameters
    -   Enhancement: Storing session parameter with session resumption details to reuse on session restores
    -   Enhancement: Enhanced encoding of fabricIndex field in write interactions and optimized validation for such cases
    -   Enhancement: Prevented resending the same MDNS scanner queries
    -   Enhancement: Optimized MDNS Scanner queries to prevent resending of queries that are already in progress
    -   Enhancement: Optimized Commissioning error handling for Controller
    -   Enhancement: Enhanced ValidationError to provide the affected structure-aware fieldname in case of an error
    -   Fix: Improved Standalone Ack handling for messages to match Matter 1.2 specification
    -   Fix: Adjusted commands GoToLiftPercentage and GoToTiltPercentage to match with Matter SDK and work around specification issue
    -   Fix: Fixed BLE commissioning for Controller
    -   Fix: Makes sure to validate the data when invoking a command from a cluster client
    -   Fix: Only set session active timestamp if we create a session based on an incoming message and not when we are the creator of the session to prevent too fast resubmissions
    -   Fix: Correctly handle CASE Resumptions without known resumption records and fallback to a full CASE session establishment
    -   Fix: Enhanced commissioning flow based on latest Matter SDK test cases and match with specification
    -   Fix: Enhanced handling for fabric scoped command invokes to match with specification
    -   Fix: Enhanced handling for fabric sensitive attribute reads to match with specification
-   matter.js API:
    -   Fix (potentially Breaking): Remove NetworkCommissioningCluster (Ethernet) from default added clusters in CommissioningServer because we formally have an out-of-band network connection, re-add manually if needed!
    -   Enhancement: Allowed to pass connect options when connecting a node for Controller
    -   Enhancement: Stored Discovery and Basic information data for commissioned nodes and allow API access for easy determination of devices without need to connect to them
    -   Enhancement: Improved OnOff/Dimmable Lighting devices and add Startup handling to match specification
    -   Enhancement: Remove Scenes cluster for now from all device types because provisional and changes upcoming with Matter 1.3
    -   Enhancement: Optimized Commissioning error handling
    -   Enhancement: Added connection options to Controller connect methods
    -   Enhancement: Enhanced CLI arguments parser to allow "--name" additionally to "-name"
    -   Fix: Adjusted the Group limits in GroupKeyManagement cluster to 1 because we do not support groups yet
    -   Fix: (Luligu) Corrected the Device type for bridged nodes with Power source information
    -   Fix: Adjusted Commissioning logic for Controller to accept devices without network commissioning cluster by assuming out-of-band IP connection
-   matter.js shell:
    -   Feature: Added support for Debug logging into a Logfile additionally to e.g. Info logging in console
    -   Enhancement: Adjusted logic to output detailed node information on nodes command
    -   Enhancement: Do not subscribe all attributes when connecting a node for administrative actions (unpair, open commissioning windows)
    -   Enhancement: Allowed to specify the BLE HCI id as shell start parameter and store in settings
    -   Enhancement: Added attribute, event and command actions in the shell based on the Cluster model (all known Matter 1.1 clusters are supported)
    -   Enhancement: Enhanced the Shell Readme with many information and examples
    -   Fix: Correctly quote when showing configuration values for wifi- and thread-credentials
    -   Fix: Fixed issues when using quoted strings as CLI parameters (e.g. for wifi/thread credentials or JSON structs for commands/attribute writes)

## 0.7.4 (2023-12-31)

-   Matter-Core functionality:
    -   Enhancement: Refactor Core Session management to match specification
    -   Enhancement: Refactor message duplication detection and handling to match specification
    -   Feature: Upgrade Interaction protocol revision to 11 (Matter 1.2) and adjust event error handling in DataReports

## 0.7.3 (2023-12-18)

-   Matter-Core functionality:
    -   Feature: Added CASE Authenticated Tags support (initialization from NOC and validation only)
    -   Enhancement: Added validation handling to Invoke processing
    -   Fix: Fixed message size check to allow processing of two big non matter UDP messages
-   matter.js API:
    -   Feature: Added NodeStateInfo state "Decommissioned" to inform from about a successful decommissioning of a device
    -   Feature: Added check that provided unique storageKeys are really unique
    -   Fix: Makes sure to initialize all nodes in the MatterServer on startup also if errors occur on single ones
    -   Fix: Only try to connect to a commissioned device in controller if it has at least one
    -   Fix: Makes sure to call commissioningChanged callback when device is factory reset
    -   Fix: Really remove all data in factory reset of a device

## 0.7.2 (2023-12-04)

-   Matter-Core functionality:
    -   Corrected default values for TemperatureMeasurement Cluster
    -   Handled Message extensions and Secured extensions in matter messages correctly (means they are ignored for now but read from the data stream)
    -   Handles too huge UDP messages correctly by dropping such messages

## 0.7.1 (2023-11-24)

-   Matter-Core functionality:
    -   Optimized Exchange deletion and change a throw to log when a already deleted Exchange should be deleted again
-   matter.js API:
    -   Added some convenient methods on PairedNode instance to access Clusters on Devices and also the RootEndpoint (if needed)
    -   Added method to cancel a running discovery process for commissionable devices

## 0.7.0 (2023-11-13)

-   General
    -   Breaking: Changed ES target from ES5 to ES2018 (affected environments probably already didn't support matter.js)
    -   Feature (vilic): Added project references and additional tsconfigs to support standard tsc development workflows
    -   Enhance: Optimizing build speed
    -   Enhance: matter-node-ble.js is published as CJS/ESM hybrid package
    -   Enhance: matter-node.js-examples is published as ESM module
-   Matter-Core functionality:
    -   Breaking: QrCodes are not longer pre-rendered, but can be generated by QrCode.get() (from schema export),see examples
    -   Fix: Handles event data correctly on subscription initially and also on updates to trigger the listeners
    -   Fix (vilic): Adjust network interface handling for Windows to use the zone id instead of network interface name
    -   Enhance (vilic): Added MDNS Memberships to sockets for better operation on Windows and other platforms
    -   Enhance: Refactor session management and make sure also controller handle session close requests from devices
    -   Enhance: Refactor close handing for exchanges and channels to make sure they are closed correctly
    -   Feature: Added detection of missing Subscription updates from a device and allow to react to such a timeout with callback
    -   Feature: Added generation method for random passcodes to PaseClient
    -   Feature: Generalized Discovery logic and allow discoveries via different methods (BLE+IP) in parallel
    -   Feature: Added functionality to clear session contexts including data in sub-contexts or not
    -   Feature: Enhance discovery methods to allow continuous discovery for operational devices
-   matter.js API:
    -   Breaking: Rename resetStorage() on CommissioningServer to factoryReset() and add logic to restart the device if currently running
    -   Breaking: Restructure the CommissioningController to allow pairing with multiple nodes
        -   Adjusts some property and structure namings to be more consistent
        -   Introducing class PairedNode with the High level API for a paired Node
        -   Restructured CommissioningController to handle multiple nodes and offer new high level API
        -   Changed name of the unique storage id for servers or controllers added to MatterServer to "uniqueStorageKey"
        -   Adjusted subscription callbacks to also provide the nodeId of the affected device reporting the changes to allow callbacks to be used generically when connecting to all nodes
        -   Introduces a node state information callback to inform about the connection status but also when the node structure changed (for bridges) or such.
    -   Breaking: Deprecated the option "mdnsAnnounceInterface" and replaced by "mdnsInterface" and now used to limit announcements and scanning to a specific interface
    -   Breaking: Makes sure that also nodes added to a MatterServer after it was started are also started to behave the same. "add" methods are now async.
    -   Feature: Enhanced CommissioningServer API and CommissioningController for improved practical usage
    -   Feature: Makes Port for CommissioningServer optional and add automatic port handling in MatterServer
    -   Feature: Allows removal of Controller or Server instances from Matter server, optionally with deleting the storage
    -   Enhance: Makes passcode and discriminator for CommissioningServer optional and randomly generate them if not provided
-   matter-node-shell.js
    -   Feature: Completely refactored and enhances shell to support commissioning, identify and many more new commands. See Readme, try it
-   matter-node.js-examples
    -   Breaking: Rename parameter -announceinterface to -netinterface and use for announcements and scanning

## 0.6.0 (2023-10-08)

-   Matter-Core functionality:
    -   Fix: Adjusted Event Priority definition to match to specs
    -   Fix: Adjusted Bleno and Noble to be optional Dependencies to allow building the Monorepo also when these are failing (e.g. on Windows)
    -   Fix: Added missing MDNS announcement expiry and allowed to announce fabrics and an open commissioning window in parallel
    -   Fix: Prevented crash when logging undefined/null values
    -   Feature: Implemented TimedInteractions for Write/Invoke request s as required by specs
    -   Feature: Added support for generic Response suppression if requested or needed for group communication
    -   Feature (orlenkoo) Implemented first OnOff Cluster Lighting feature command handlers (WIP)
    -   Feature: Also publishes matter-node.js packages as ESM in parallel to CJS
    -   Feature: Added clear method to the storage classes to allow factory reset of the storage
    -   Feature: Added ICAC (Intermediate CA Certificate) decoding
    -   Feature: Implemented Array chunking for DataReport messages to allow also bigger array structures to be sent
    -   Feature: Implemented Tag compression for DataReport messages (but disabled it because standard do not support it officially yet)
    -   Feature: Refactor complete commissioning logic (AdministratorCommissioning, GeneralCommissioning, OperationalCredentials clusters) to match to specs and implement main logics as defined
    -   Enhance: Memory footprint optimizations
    -   Enhance: Introduced building and building, running and test executions scripts to not use ts-node anymore and many more optimizations to test and build processes
    -   Enhance: ClusterFactory internally uses a simplified method of CLuster types that are compatible to the current ones but soon might replace them
    -   Enhance: Using longer response timeouts when Failsafe timer is active during commissioning (Controller)
    -   Enhance: Optimized Commissioning logic of Controller implementation regarding failsafe timers and network commissioning
    -   Enhance: Added timeout handing to the Message queue to prevent reading DataReports get stuck if device do not send anymore
    -   Enhance: Added support in StatusResponseError to also handle a cluster specific status code (for write and invoke)
    -   Enhance: Added init and destroy methods to the Cluster-handlers to allow to build proper cluster logics and also to free resources (e.g. stop timers on cluster destroy)
    -   Enhance: Re-Announce the device when a subscription was cancelled by a peer in order to have a fast reconnect of the peer
    -   Enhance: Adjusted MDNS implementation to be more near to MDNS specifications and also added performance optimizations
-   matter-node.js:
    -   Fix: (vilic) Enhancements for windows networking and tooling
-   matter.js API:
    -   Breaking: Move "disableIpv4" from CommissioningController/Server options to MatterServer to also consider it for MDNS scanning and broadcasting
    -   Breaking: Change MatterServer constructor second parameter to be an options object
    -   Breaking: Streamline Device API and rename onOff/isOnOff -> get/setOnOff
    -   Breaking: EndpointStructureLogger (method logEndpointStructure) was moved from util to device export!

## 0.5.0 (2023-08-22)

-   Matter-Core functionality:
    -   Breaking: Added support to allow to clearly model some more attribute types with internally different behaviour:
        -   Added types for WritableFabricScopedAttribute and OptionalWritableFabricScopedAttribute
        -   Added types for FixedAttribute and OptionalFixedAttribute
        -   Added FixedAttributeServer which only allows to "get" the value but not to set it
        -   Added FabricScopedAttributeServer which gets and sets the value based on the provided fabric
        -   Updated ClusterServerObj and ClusterClientObj typings to respect these Attribute types
        -   Updated all Cluster definitions that use such attribute types
    -   Breaking: Add Interface for Events which requires to define the supported events when creating a ClusterServer
    -   Breaking: Include Event support in InteractionClient which changes several Read/Subscribe method signatures or adds new methods
    -   Breaking: GeneralCommissioningServerHandler is now a function that takes configuration for setRegulatoryConfig handling
    -   Breaking: Types of specific clusters are no longer exported flat on main level. Cluster exports are now namespaces that include their types.
    -   Breaking: All collection files meant to be used for exports only are renamed to export.ts and should not be used for internal imports
    -   Breaking: Attribute listener methods renamed: addListener -> addValueSetListener, addMatterListener -> addValueChangeListener (also remove methods) to make it more clear what they do
    -   Breaking: Change from object style to Branded types for special Datatype objects (e.g. "new VendorId(0xFFF1)" -> "VendorId(0xFFF1)")
    -   Breaking: ClusterClient and ClusterServer classes were moved from "interaction" export to "cluster" export
    -   Breaking: Refactor the (low level) ClusterClient API to be more convenient to use with many optional fields for read/write/subscribe
    -   Breaking: Cluster\*Obj and the internal representation for more correct typings
    -   Breaking: The InteractionClient is no longer exchangeable in ClusterClient cases (because makes no sense and was never working)
    -   Feature: Enhance CommissioningServer options to also specify GeneralCommissioningServer details and settings
    -   Feature: Adjust RegulatoryConfig Handling in Device and Controller to match with specifications
    -   Feature: Endpoint Structures use custom-unique-id (from EndpointOptions)/uniqueStorageKey (from BasicInformationCluster)/serialNumber (from BasicInformationCluster)/ Index (in this order) to store and restore the endpoint ID in structures
    -   Feature: (@mahimamandhanaa) Add BTP (Bluetooth Transport Protocol) codec class for encoding and decoding of BTP messages
    -   Feature: Enhanced BitMap typing and Schemas to allow "Partially" provided Bitmaps by suppressing the "unset" bits
    -   Feature: Allow to define discoveryCapabilities structure when getting pairing code in CommissioningServer
    -   Feature: Added Bluetooth package (matter-node-ble.js) to allow to use Bluetooth as transport layer for initial commissioning. Implemented device side for now
    -   Feature: Global Attributes are also accessible in ClusterClient instances (e.g. to get the list of features of the cluster)
    -   Feature: Refactor Controller Commissioning process and add network commissioning support
    -   Feature: Correctly Handle FabricIndex fields for Read and Write requests
    -   Feature: Handle subscription errors and destroy session if failing more than 3 times
    -   Feature: Add full event support (Device and Controller) including triggering some default events automatically (startup, shutdown, reachabilityChanged, bootReason)
    -   Feature: Added support for dataVersionFiltering and eventFilters for read and subscribe requests for Device and Controllers
    -   Feature: Added more parameters to several InteractionClient methods to allow to configure more parameters of the requests
    -   Feature: Allows subscripts to be updated dynamically when the endpoint structure for bridges changes by adding or removing a device
    -   Feature: When used as Controller also "unknown" CLusters, Attributes, Events and DeviceTypes are generically parsed and supported and can be detected as unknown in code
    -   Feature: When used as controller the read data about supported attributes, events are considered when create Attribute/EventClient objects and can be differentiated by PresentAttributeClient/UnknownPresentAttributeClient class types
    -   Enhance: Device port in MDNSBroadcaster is now dynamically set and add UDC (User directed Commissioning) Announcements
    -   Enhance: Enhanced MessageCodec and check some more fields
    -   Enhance: Added possibility to define conditional cluster attribute/Command/event definitions and introduce runtime checking for these. Part of Cluster Structure rework still WIP
    -   Enhance: (@vves) Add Window Covering Cluster definition
    -   Enhance: Split up and corrected PowerSource and PressureMeasurement Cluster based on Matter 1.1 Specs
    -   Enhance: Detailed cluster data model and related logic
    -   Enhance: Generates all cluster definitions from Matter 1.1 specification and CHIP v1.1-branch automatically. This brings basic definition support for all clusters!
    -   Enhance: Makes sure Fabric-Scoped requests are handled correctly for read and subscriptions
    -   Enhance: All Errors thrown by the library are now derived from the MatterError class and split up into several subclasses
    -   Fix: Added missing PulseWidthModulationLevelControlCluster to AllCLusters
    -   Fix Typing of Commands in ClusterClient if no commands were present
    -   Fix: Fixes equality checks in Attribute servers to check deeper than just === (and introduce new util method isDeepEqual)
    -   Fix: Makes sure an error received from sending subscription seed data reports is not bubbling up and activate subscription after successful seeding
    -   Fix: Allows Node.js Buffer objects to be persisted to storage as a Uint8Arrays that they subclass
    -   Fix: Fixes a Subscription timer duplication issue and collect attribute changes within a 50ms window to reduce the number of subscription messages
    -   Fix: Returns correct Error-Status for Read-/Write-/Subscribe- and Invoke-Requests
    -   Fix: Fixes TLV Encoding for strings with UTF8 relevant characters
    -   Fix: Adjusted DataVersion handling to track version on ClusterInstance level as required by Specs. Stored values that might got invalid by this change are deleted and recreated on next change.
    -   Refactor: Refactor Endpoint structuring and determination to allow dynamic and updating structures
-   matter.js API:
    -   Breaking:
        -   Adjusted some constructors of the new API and remove the option to pass an array of clusters to be added initially because this was no longer compatible to the strong typing in some places. Use addClusterServer and addClusterClient methods
        -   Endpoint ID parameter got replaced by an EndpointOptions structure that also allows to define a custom unique ID for endpoint structuring
        -   Composed devices objects should only be used on an Aggregator
    -   Deprecation: The classes MatterDevice and MatterController are deprecated to be used externally to the library and will be removed in later versions.
    -   Feature: Enhance Storage system to allow to create subcontext stores to allow better separation of data
    -   Feature: Allow to also remove devices from Aggregators
    -   Feature: Optionally allow to define discovery capabilities when generating Pairing code
    -   Feature: Add methods to CommissioningServer/Controller class to get information on active sessions and commissioned fabrics
    -   Feature: Enhance CommissioningController to allow subscribing to all attributes and events directly on startup
-   Reference implementation/Examples:
    -   Breaking: The storage key structure got changed to allow multi node operations within one process. This requires to change the storage key structure and to migrate or reset the storage.
        -   Migration: prepend any storage key except Device._ and Controller._ with "0." in the filename
    -   Deprecation: The CLI Examples LegacyDeviceNode and LegacyControllerNode is removed in this version! Use the new variants please.
    -   Change: The default storage names now start with a "." at the beginning to allow to hide them in some file explorers and git.
    -   Change: Example script are moved to package matter-node.js-examples
    -   Feature: The Device example script got a new parameter -ble to also initialize the Bluetooth transport layer
    -   Feature: The Controller example script got a new parameter -ble to also initialize the Bluetooth transport layer
    -   Feature: The Controller example script got a new parameters -ble-\* to provide Wi-Fi/Thread network credentials to use for device commissioning
    -   Feature: Add stopping of the example scripts to allow clean shutdown and sending shutdown Event
    -   Feature: Add CLI parameter to define the loglevel and log format; default log format changed to ANSI when executed in a shell/tty
    -   Feature: Log the endpoint structure of the device/commissioned device on start
-   Misc:
    -   Added Specification links for Matter Specifications 1.1
    -   Optimize typing exports for node10 TS settings
    -   Add optional parameter to define a uniqueID used in serial number of examples
    -   Add WIP package matter-node-shell.js with the goal to offer a node.js based shell-based controller implementation
    -   Add new util class EndpointStructureLogger which logs all endpoint details

## 0.4.0 (2023-05-16)

-   Matter-Core functionality:
    -   Deprecation: The classes MatterDevice and MatterController are deprecated to be used externally to the library and will be removed in later versions.
    -   Deprecation: The CLI Examples LegacyDeviceNode and LegacyControllerNode will be removed in next version! Use the new variants please.
    -   Feature: Generate global Attributes attributeList, acceptedCommandList and generatedCommandList when generating cluster servers (when used with New API!)
    -   Feature: (@digitaldan) Added decoding of Pairingcodes to determine discriminator and pin for Controller usage
    -   Feature: Provide the Endpoint as data field for command Handlers to allow to access the endpoint data and other clusters on that endpoint if needed
    -   Feature: Add Implementations of Scenes and Groups-Clusters (still to be tested with Controllers in depth!)
    -   Feature: Add ClusterExtend to allow building Feature-based conditional cluster definitions (and do that for OnOff/Network-Commissioning)
    -   Feature: Refactored Endpoint/Fabric aware Attributes with Getter functions to use Endpoint instance
    -   Feature: Added automatic API documentation generation (not included in npm package but can be build locally using npm run build-doc)
    -   Feature: Improved Command Invoke Logging
    -   Adjustment: Do not send empty arrays for empty subscription messages to further shorten the payload
    -   Fix: Respond with Unsupported Command when a unknown command is received and log the error
    -   Fix: Increase the array maximum size according to specs
    -   Fix: Fixed internal TlvTag representation to allow also decoding of the internal object format of a Tlv stream
    -   Fix: Adjust internal tag encoding to not use {} when empty
-   matter.js API:
    -   Feature: Introduce new High level API, see [API.md](./packages/matter.js/API.md) for details!
    -   Breaking: Move DeviceTypes.ts from common to device directory and rename DEVICE to "DeviceTypes"
    -   Breaking: ClusterClient interface names changed to get/set/subscribeNAMEAttribute to prevent overlapping with commands
    -   Breaking: Revamp internal APIs and convert ClusterServer into an object approach to allow dynamic methods to be defined for get/set/subscribe and streamline the API between ClusterClient and ClusterServer
    -   Feature: Introduce NamedHandler util class for an event style typed and named handler/callback approach
    -   Feature: Use NamedHandler as commandHandler to forward command calls like identify to the Device classes and testEvenTriggered for commissionable node class
    -   Feature: Add constructor value to hand over initial values of the onoff Cluster when initialing the default cluster
    -   Feature: make sure BridgedBasicInformation cluster is always set when adding a bridged device and no data parameters were provided
    -   Feature: (@lauckhart) Enhance Logging framework to also allow ANSI and HTML colored output and added some features, details see #129
-   matter-node.js:
    -   Breaking: Remove the exposed legacy API classes (MatterDevice/MatterController) and legacy examples from the exported lists
    -   Feature: Autoregister Crypto, Time and Network in their Node.js variants when including packages from @project-chip/matter-node.js root package but only if not yet registered (so can be overridden by the developer)
    -   Examples/Reference implementations:
        -   The reference implementations are moved to example directory and details moved into own [README.md](./packages/matter-node.js-examples/README.md) file
        -   the "npm run matter" command got renamed to "npm run matter-device" (same for binary usage
        -   Add hints for all imports in the examples to show what the corresponding "matter-node.js" import would be (because they cannot be used directly for build reasons)
        -   Added the "npm run matter-\*" commands also to the base package.json
        -   Added parameter -clearstorage to start with an empty storage

## 0.3.0 (2023-05-03)

-   Initial release of matter.js and matter-node.js packages after the code merge
-   From now on we will add a changelog for each release

## < 0.3.0

-   Releases of matter.js with initial Logic<|MERGE_RESOLUTION|>--- conflicted
+++ resolved
@@ -36,19 +36,6 @@
 -   @matter/main
     - Feature: Automatically handle basicInformation uniqueId Property as defined by specification if not set by the developer
 
-<<<<<<< HEAD
-=======
--   @matter/nodejs
-    - Breaking: The StorageBackendDisk class got removed including the "node-localstorage" dependency, but the name got reused and so the "StorageBackendDiskAsync" is now "StorageBackendDisk".
-    - Enhancement: Added a UDP send guard to reject hanging send calls after maximum 1-2s
-    - Fix: Improves async storage reliability and error handling to prevent empty storage files in crashing edge cases. With this change write actions need a bit longer but are more reliable, which mainly effects controller use cases when persisting the device attribute data on first subscribe
-    - Fix: Also accept incoming UDP traffic from unknown network interfaces for Matter messages
-
--   @matter/nodejs-shell
-    - Feature: Added parameters `--qrCode` and `--qrCodeIndex` to the `commission pair` command to also use QR Code strings for pairing
-    - Fix: Prevents crash on startup when having set a Fabric label in config
-
->>>>>>> 80aabcf8
 -   @matter/node
     - Breaking: The Default `OnOffServer` implementation no longer has the "Lighting" feature enabled by default! Please enable manually when the relevant device type where the cluster is used in requires it or use the Requirement-classes like `OnOffLightRequirements.OnOffServer` to get the correct features enabled automatically.
     - Breaking: The Default `LevelControlServer` implementation no longer has the "OnOff" feature enabled by default! Please enable manually when the relevant device type where the cluster is used in requires it or use the Requirement-classes like `DimmedLightRequirements.LevelControlServer` to get the correct features enabled automatically.
@@ -70,6 +57,7 @@
     - Fix: Fixed patching of arrays to correctly allow to set arrays with fewer elements than the original array using `set()`
 
 -   @matter/nodejs
+    - Breaking: The StorageBackendDisk class got removed including the "node-localstorage" dependency, but the name got reused and so the "StorageBackendDiskAsync" is now "StorageBackendDisk".
     - Enhancement: Added a UDP send guard to reject hanging send calls after maximum 1-2s
     - Fix: Improves async storage reliability and error handling to prevent empty storage files in crashing edge cases. With this change write actions need a bit longer but are more reliable, which mainly effects controller use cases when persisting the device attribute data on first subscribe
     - Fix: Also accept incoming UDP traffic from unknown network interfaces for Matter messages
