--- conflicted
+++ resolved
@@ -77,11 +77,8 @@
   * Feature: The Controller example script got a new parameter -ble to also initialize the Bluetooth transport layer
   * Feature: The Controller example script got a new parameters -ble-* to provide Wi-Fi/Thread network credentials to use for device commissioning
   * Feature: Add stopping of the example scripts to allow clean shutdown and sending shutdown Event
-<<<<<<< HEAD
   * Feature: Add CLI parameter to define the loglevel and log format; default log format changed to ANSI when executed in a shell/tty
-=======
   * Feature: Log the endpoint structure of the device/commissioned device on start
->>>>>>> abed25ec
 * Misc:
   * Added Specification links for Matter Specifications 1.1
   * Optimize typing exports for node10 TS settings
