--- conflicted
+++ resolved
@@ -44,13 +44,10 @@
   * Enhancement: Adjusted logic to output detailed node information on nodes command
   * Enhancement: Do not subscribe all attributes when connecting a node for administrative actions (unpair, open commissioning windows)
   * Enhancement: Allowed to specify the BLE HCI id as shell start parameter and store in settings
-<<<<<<< HEAD
-  * Fix: Fixed issues when using quoted strings as CLI parameters (e.g. for wifi/thread credentials or JSON structs for commands/attribute writes)
-=======
   * Enhancement: Added attribute, event and command actions in the shell based on the Cluster model (all known Matter 1.1 clusters are supported)
   * Enhancement: Enhanced the Shell Readme with many information and examples
   * Fix: Correctly quote when showing configuration values for wifi- and thread-credentials
->>>>>>> dfc6d1e1
+  * Fix: Fixed issues when using quoted strings as CLI parameters (e.g. for wifi/thread credentials or JSON structs for commands/attribute writes)
 
 ## 0.7.4 (2023-12-31)
 * Matter-Core functionality:
