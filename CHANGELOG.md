# Changelog for matter.js

This page shows a detailed overview of the changes between versions without the need to look into code, especially to see relevant changes while interfaces and features are still in flux.

The main work (all changes without a GitHub username in brackets in the below list) is done by the core team of this project completely in their free time (see their individual profiles for sponsoring options): @Apollon77 and @lauckhart

<!--
	Placeholder for the next version (at the beginning of the line):
	## __WORK IN PROGRESS__
-->

## __WORK IN PROGRESS__

-   @matter/examples
    - Fix: Initializes default attributes for ElectricalEnergyMeasurement cluster to enable them in MeasuredSocketDevice example

-   @matter/general
    - Fix: Fixes regression for transactions with async post-commit

-   @matter/model
    - Enhancement: Convert the Namespace type into an Enum for more convenient usage. ALso adjusted all relevant usages 
    - Fix: Optimizes Model object freeze order
    - Fix: Fix attribute generation for [Field] conformance

-   @matter/node
    - Fix: Fixes validation of ServiceArea cluster SupportedAreas attribute

<<<<<<< HEAD
-   @matter/nodejs-shell
    - Enhancement: Always query the node when reading attributes from remote, ignores internal checks for attribute existence
    - Enhancement: Allows ignoring internal checks for attribute existence on write interactions using new --force parameter

- @matter/types
    - Fix: (ArtemisMucaj) Fixes StringSchema validation to allow longer content than 1024 octets
=======
-   @matter/model
    - Fix: Adds a Namespace enum with all values from Specification
>>>>>>> f4a75bbb

-   @project-chip/matter.js
    - Fix: (ArtemisMucaj) Correctly pass a custom "rootCertificateAuthority" and "rootFabric" from CommissioningController options internally

## 0.15.1 (2025-07-01)

-   @matter/general
    - Fix: Do not install standard crypto implementation if the global crypto.subtle is unavailable

## 0.15.0 (2025-06-27)

-   @matter/*
    - Feature: Implement Matter Groups support in protocol, node and (partly) controller packages

-   @matter/general
    - Breaking: The `Network.get()` singleton is removed
    - Breaking: The Crypto interface has changed; `Crypto.get()` singleton is removed, the API is modernized, methods are renamed for clarity, and the ecdh* methods are replaced with generateDhSecret
    - Feature: Adds a crypto implementation that should function in any modern JS VM
    - Enhancement: Adjust Dynamic class building approach to not use eval anymore to enable running in more environments
    - Fix: Fixes encoding of special IPv6 addresses in DNS-SD records

- @matter/model
    - (@FlyingNebulae) Fix: Allow aspectCache to also work when source got transpiled without keeping variable names

-   @matter/node
    - Enhancement: Ensures behavior event `interactionBegin` to fire at the begin of an interaction as soon as the datasource is about to be changed on a behavior
    - Enhancement: Ensures behavior event `interactionEnd` to fire at the end of an interaction when all logic is done and executed
    - Enhancement: Ensures behavior event `stateChanged` to fire when an interaction changed the state of the behavior. It fires at the end after all concrete `$Changed` events are sent out
    - Fix: Ensures to remove all Fabric scoped data when a fabric is being removed
    - Fix: Streamline value conformance checks to cause a ConstraintError instead of an InvalidAction error in all cases

-   @matter/protocol
    - Enhancement: Exposed reading cached ClusterClient attributes via `get*AttributeFromCache()` method
    - Enhancement: Enhances CSR content validation
    - Fix: Correctly handles Non-Concurrent Commissioning flows by skipping scanning for networks and use proper wait times for scan and connect calls for networks

-   @matter/nodejs
    - Enhancement: New variables `nodejs.crypto`, `nodejs.network` and `nodejs.storage` allow users to enable/disable the implementation of these features that use Node.js APIs

-   @matter/nodejs-ble
    - Fix: Removes Windows-specific workaround needed in older versions of Noble
    - Fix: Adjusts BLEScanner to allow cancellation of discovery processes when BLE is included

## 0.14.0 (2025-06-04)

- NOTE: This version is compatible with Node.js 20.x, 22.x and 24.x. Node.js 18.x is also supported with the following exceptions:
    - The matter.js tools for building and running test and applications (matter-*) which are mainly used by the npm scripts which use the "commander" dependency.

-   @matter/*
    - Upgraded to Matter specification version 1.4.1

-   @matter/general
    - Feature: Logger allows to use a function as log value which is only executed when the log level matches
    - Enhancement: Enhanced error classes and handling

-   @matter/node
    - Enhancement: Exposes `endpointProtocol` property on Endpoint
    - Enhancement: Refactors InteractionServer to cut out legacy interaction logic and move to Behavior logic
    - Enhancement: Refactors OnlineContext and Transaction handling
    - Fix: Fixes special-case in Wildcard Filtering where not all fixed attributes were filtered out
    - Fix: Fixes ACL check logic order on attribute reads
    - Fix: Consider the potential async nature of `Transitions.applyUpdates()` correctly in all cases to prevent dangling promises 
    - Fix: Correctly handles `undefined` for optional nullable attributes
    - Fix: Prevents primitive lists in a fabric scoped struct to be handled as fabric scoped when reading or writing

-   @matter/nodejs-ble
    - (@spudwebb) Fix: Increase BLE connect timeout fo 120seconds to optimize pairing
  
-   @matter/nodejs-shell
    - (@JimBuzbee) Feature: Adds a websocket mode including an example webpage to control the shell
  
-   @matter/protocol
    - Breaking: `logEndpoint()` and also `EndpointServer` class was removed. The Endpoints support logging directly via Diagnostics
    - Breaking: The legacy used classes AttributeServer, EventServer, CommandServer were moved to the matter.js legacy package
    - Breaking: Removed many internally used legacy classes and datastructures
    - Feature: Added `getLocal()` to AttributeClient to retrieve the currently stored/cached value 
    - Enhancement: Optimized the usage of the MDNSScanner to prevent holding data in memory that are not needed (e.g. from other fabrics or such)
    - Enhancement: Introduced multiple subclasses for `CommissioningError` to allow distinguishing between different error cases more easily:
        - MaximumCommissionedFabricsReachedError
        - CommissioningTimeoutError
        - DeviceAlreadyCommissionedToThisFabricError
        - FabricLabelConflictError
        - WifiOrThreadNetworkCredentialsNotConfiguredError
        - WifiNetworkSetupFailedError
        - ThreadNetworkSetupFailedError
        - NodeIdConflictError
        - CommissionableDeviceDiscoveryFailedError
        - OperativeConnectionFailedError
    - Enhancement: The default CommissioningFlow now validates if there is still a fabric entry left on the device to commission a node to.
    - Enhancement: Retries to re-establish a CASE session when connection fails because of invalid resumption data
    - Adjustment: ACL writes are not sent chunked by default from now on like also in chip SDK
    - Fix: Handles messages only that are secured as required for the relevant protocol
    - Fix: Correctly responds with a CASE Status response in case of commissioning errors for a client CASE establishment

-   @matter/general
    - Enhancement: Allows async implementation of crypto methods

-   @matter/model
    - Feature: We no longer load data model fields that are not required for operational purposes by default.  You can load `@matter/model/resources` to populate the model with these fields.  This saves a significant amount of memory for nodes
    - Enhancement: Model elements now instantiates with a reduced number of fields and object shapes to reduce memory usage and decrease the likelihood of megamorphic function deoptimization in runtimes with a JIT
    - Enhancement: We have optimized resolution of global datatypes in the Matter model.  This reduces startup for large nodes such as bridges with many devices
    - Enhancement: The serialized model now stores cross references as strings and parses as necessary
    - Enhancement: FieldModel now contains a dedicated `title` field to capture the full name of features

-   @project-chip/matter.js
    - Breaking: Added logging for `PairedNode` and legacy `Endpoint` classes via `Diagnostics` instead of the removed `logEndpoint` method

## 0.13.0 (2025-04-28)

-   NOTE: This version is compatible with Node.js 20.x, 22.x and 24.x. Node.js 18.x might be unsupported for BLE if installed before 20.05.2025 because the BLE libraries we use (noble/bleno) were temporarily only compatible with Node.js 20+. This is fixed for bleno >= 0.11.4 and noble >= 2.3.1.

-   IMPORTANT: This release upgrades Matter support from Matter 1.3 to the latest release, Matter 1.4.0. This includes BREAKING CHANGES in a number of areas due to specification changes. For the most part these changes are transparent because they involve low-level APIs, implicit type names, or Matter features that were never adopted elsewhere. However, some small code changes may be necessary depending on how you use Matter.js or when Datatypes or elements got renamed.
    - Especially please note that `colorTempPhysicalMinMireds` and `colorTempPhysicalMaxMireds` now need to be set when using ColorControl because the former unrealistic default values were removed from the specification. Please set proper values for your device Hint: realistic color temperature Mireds values are usually roughly between 150 (6500K) and 500 (2000K).
    - Also note the new cluster revision 5 for the OccupancySensing cluster which requires you to use feature flags, and also some attributes have changed behavior or got deprecated. We added logic that automatically fills the attributes occupancySensorTypeBitmap and occupancySensorType with the values according to the enabled features if needed.

-   chip-testing
    -   Feature: Added Chip-Tool compatible WebSocket Controller implementation to also run interop tests with matter.js controller
    -   Feature: Added Docker based own Test Runner and execute all tests there too with chip-tool against matter.js test device

-   @matter/examples
    - Enhancement: Added Robotic Vacuum Cleaner example to show the cluster dependencies and basic logic requirements
    - Enhancement: Added Air Quality Sensor example

-   @matter/general
    - Breaking: `Logger.logger` is replaced with `Logger.destinations`.  Properties of individual destinations are slightly different.  A deprecated compatibility API should make this largely transparent
    - Feature: Logging destinations may process `Diagnostic.Message` directly and bypass matter.js's formatting
    - Feature: Log formatting is now extensible with custom formats
    - Feature: `QuietObservable` is an extended event source that emits events at reduced frequency based on configuration
    - Enhancement: Formalized concept of a logging "destination" and converted API for managing destinations to a simple object interface
    - Enhancement: Modifying log levels and format using the `Logger` static interface now updates defaults and applies changes to all destinations
    - Enhancement: Transaction participants no longer need implement commit-related methods if they do not participate in persistence
    - Enhancement: Missing IPv4 addresses on network interfaces are now ignored even if IPv4 is not disabled via configuration
    - Fix: Correctly handle MDNS records without QNames

-   @matter/main
    - Feature: Automatically handle basicInformation uniqueId Property as defined by specification if not set by the developer

-   @matter/node
    - Breaking: The Default `OnOffServer` implementation no longer has the "Lighting" feature enabled by default! Please enable manually when the relevant device type where the cluster is used in requires it or use the Requirement-classes like `OnOffLightRequirements.OnOffServer` to get the correct features enabled automatically.
    - Breaking: The Default `LevelControlServer` implementation no longer has the "OnOff" feature enabled by default! Please enable manually when the relevant device type where the cluster is used in requires it or use the Requirement-classes like `DimmedLightRequirements.LevelControlServer` to get the correct features enabled automatically.
    - Breaking: `LevelControlServer` API has a few small changes that may affect device implementors.  Most notably the `setLevel` method is replaced with `transition` which handles both immediate and gradual level shifts
    - Breaking: Removed Implementation Logic for the "AbsolutePosition" Feature in WindowCovering default implementation because this is a forbidden (Zigbee) Feature anyway that no-one should use!
    - Breaking: The DoorLock cluster attribute `supportedOperatingModes` bitmap requires to clear bits for supported modes. To allow to set this bitmap correctly we added a helper bit-range `alwaysSet` (with value 2047) to set the unused bits. Please make sure to set the correct bits for your device according to the specification meaning.
    - Breaking: All default implementations now are async (as before if needed) or expose as MaybePromise to allow async or sync overriding. Ideally this does not change anything for custom implementations but check for returned promises when calling "super" methods.
    - Feature: `Transitions` utility class offers a flexible API for implementing Matter attributes that change gradually at a constant rate
    - Feature: Attributes marked as `Q` (quieter) quality now support an extended `quiet` property that controls how often and when they emit.  By default `Q` attributes emit once per second
    - Feature: `LevelControlServer` and `ColorControlServer` performs smoother transitions with configurable transition step sizes and Matter 1.4-compliant event emitting.  It offers several new extension points for integrating with hardware and bridged devices
    - Feature: Added support for the ActionSwitch feature for the `SwitchServer` default implementation
    - Feature: Added basic validation for all ModeBase derived *Mode clusters
    - Feature: Added basic validation for OperationalState and derived *OperationalState clusters
    - Feature: Added basic validation and logic for ServiceArea cluster
    - Enhancement: `OccupancySensingServer` is automatically filling some legacy attributes when features are correctly set as required by new revision 5 of the cluster
    - Enhancement: Event handling has received additional formality.  The node now ensures that async handlers register as tasks with the node.  Error logging contains more detail on the source of errors
    - Enhancement: `$Changed` events now run in a separate context from the emitter and errors will not interfere with the emitter
    - Fix: Switched "boot time" to be the time the node comes online instead of the time the OS started
    - Fix: Fixed patching of arrays to correctly allow to set arrays with fewer elements than the original array using `set()`

-   @matter/nodejs
    - Breaking: The StorageBackendDisk class got removed including the "node-localstorage" dependency, but the name got reused and so the "StorageBackendDiskAsync" is now "StorageBackendDisk".
    - Enhancement: Added a UDP send guard to reject hanging send calls after maximum 1-2s
    - Fix: Improves async storage reliability and error handling to prevent empty storage files in crashing edge cases. With this change write actions need a bit longer but are more reliable, which mainly effects controller use cases when persisting the device attribute data on first subscribe
    - Fix: Also accept incoming UDP traffic from unknown network interfaces for Matter messages

-   @matter/nodejs-ble
    - Enhancement: Upgraded Noble and Bleno and optimized stability with BLE device and controller operations

-   @matter/nodejs-shell
    - Feature: Added parameters `--qrCode` and `--qrCodeIndex` to the `commission pair` command to also use QR Code strings for pairing
    - Fix: Prevents crash on startup when having set a Fabric label in config

-   @matter/protocol
    - Breaking: `updateReceived()` callback on subscriptions is triggered after all updated data event are sent out.
    - Feature: Enhanced `getMultipleAttributesAndEvents()` to also return attributeStatus and eventStatus properties with errors returned from the read interaction 
    - Feature: Added `getMultipleAttributesAndStatus()` and `getMultipleEventsAndStatus()` to InteractionClient to allow to also returned attribute and event errors from the read interaction
    - Enhancement: Allows to access attributes, events and commands in CLusterClient instances also by their ID.
    - Enhancement: Makes sure that the Node ID for commissioning of a new node is not already commissioned.
    - Enhancement: Returns the maximum interval in seconds when InteractionClient is used to establish a subscription 
    - Fix: Makes sure to not Forward StatusResponseError cases that we generate locally to the device when not wanted
    - Fix: Enhances checks for Wi-Fi/Thread credentials in config for CommissioningFlow
    - Fix: Ensures that PASE establishments are guarded as defined by specification to prevent passcode brute force attacks
    - Fix: Informs the device when Controller cancels pairing because of a wrong passcode to allow direct retries

-   @project-chip/matter.js
    - Breaking: Reduced exports to the relevant one for Controller usage. Please move for @matter/main for the rest.
    - Breaking: Remove the Legacy Device building API. Please use the new SeverNode based API which is more flexible and powerful.
    - Breaking: Changed signatures of `commissionNode()` and `createInteractionClient()` to provide options as object and not plain parameters
    - Breaking: The handling of the `requestFromRemote` parameter (first parameter) in get*Attribute methods in ClusterClients changed behavior! providing "false" will now never try to read from remote, "true" will always try to read from remote and "undefined" will use the default behavior (read from remote if not available locally or fabric scoped read). Only relevant if you used this parameter with value "false". Other use cases stay unchanged.
    - Feature: Allows to use a custom Root-NodeId, CertificateAuthority or CommissioningFlow implementation in the Controller
    - Feature: Allows to establish a secure PASE session to a device and use this to interact with the device in special pre-commissioning cases.
    - Enhancement: Exposing the current Subscription Interval on `PairedNode::currentSubscriptionIntervalSeconds()
    - Enhancement: Adjusted the initial Device connection to Read-All before subscribing to also have initial values for not-changed attributes
    - Enhancement: Added new PairedNode event `connectionAlive` to expose the subscription alive triggers (on changes or after max interval)  
    - Fix: Fixes an edge case in reconnection handling

-   @project-chip/* packages (beside above)
    - Breaking: Packages are removed! Please use the new packages under @matter/* if needed

## 0.12.6 (2025-03-20)

-   @matter/protocol
    - Fix: Fixes BLE commissioning for Controller

### 0.12.5 (2025-03-02)

-   @matter/node
    - Fix: Fixed edge cases where subscriptions were not persisted correctly

### 0.12.4 (2025-02-26)

-   @matter/general
    - Adjustment: Do not accept listeners on read-only transactions
    - Enhancement: Only report locks for slow async transactions in logs
    - Enhancement: Do not report Read transactions anymore in logs

-   @matter/node
    - Feature: Added Persisted Subscriptions to try to reestablish subscriptions after a restart, enabled by default
    - Enhancement: Added caching for generated ClusterType and ClusterBehavior classes
    - Enhancement: Added preparations for optimized node read handling

-   @matter/protocol
    - Feature: Allows to re-establish subscriptions after a restart
    - Enhancement: Optimized Report Data message chunking 
    - Fix: Handles errors when setting fabric label during commissioning as non-critical for the commissioning flow
    - Fix: Ensure to use persisted CaseAdminTags when re-establishing a CASE session from the device side
    - Fix: Fixed another place with a Noc/ICA Fabric-ID validation issue
    - Fix: Fixes Session and Channel deletion in some cases
    - Fix: Properly handle read requests with no attributes and events and just return an empty result

-   @project-chip/matter.js
    - Cleanup: Deprecated some methods fof the CommissioningController and pairedNode to better define the best practice interfaces to use

### 0.12.3 (2025-02-05)

-   @matter/protocol
    - Fix: Reduced some over-exact certificate validation to unblock Aqara commissioning
    - Fix: Prevented issues where closing subscriptions could block the session closing or establishing new subscriptions
    - Fix: Prevented to establish new exchanges while shutting down Exchange Manager

## 0.12.2 (2025-02-01)

-   @matter/node
    - Enhancement: Added support to check all device types of an endpoint against ACL definition and not only primary one
    - Enhancement: Optimized data handling for subscriptions by reading them endpoint wise to optimize memory usage and to reuse the used context
    - Adjustment: Refactored ACL logic to just get relevant endpoint information instead a whole EndpointInterface

-   @matter/nodejs
    - Fix: Added Workaround for IP family confusion in Node.js 18.0.0 till 18.3.0 

-   @matter/protocol
    - Enhancement: Optimized sending of DataReports to stream the read data to the encoder when needed to reduce memory usage
    - Adjustment: Moved the handling to set the fabric label during commissioning to after commissioningComplete to work around a Tasmota-Matter bug

## 0.12.1 (2025-01-25)

-   @matter/protocol
    - Adjustment: For subscriptions we now trigger event listeners before attribute listeners
    - Fix: Added force closing of exchanges on shutdown of the node

-   @project-chip/matter.js
    - Fix: Allows more cases when checking if a device is battery powered to address real world devices

## 0.12.0 (2025-01-23)

-   @matter/general
    - Enhancement: Limits MDNS expires just to te relevant operational records when removing a fabric

-   @matter/model
    - Feature: The constraint evaluator now supports simple mathematical expressions
    - Feature: The constraint evaluator now supports limits on the number of Unicode codepoints in a string
    - Feature: Default values may now be a reference to another field

-   @matter/node
    - Feature: Constraint and conformance expressions may now reference values by name in any owner of a constrained value
    - Enhancement: Each new PASE session now automatically arms the failsafe timer for 60s as required by specs
    - Enhancement: Optimizes Node shutdown logic to close sessions and subscriptions before shutting down the network
    - Fix: Fixes withBehaviors() method on endpoints

-   @matter/nodejs
    - Breaking: Also the Sync Storage classes mainly used in legacy API now have an async close method!
    - Fix: Converts commissioning.fabrics into dynamically generated property to ensure it is up to date when accessed

-   @matter/nodejs-ble
    - Enhancement: Restructures BLE connection handling to improve reliability and eliminate hanging commissioning processes
    - Fix: Adds support for advanced manufacturer data on Windows (Noble update)
    - Fix: Added workaround for Noble on Windows to prevent discovery issues
    - Fix: Considers formerly discovered devices as outdated when new discovery is started
    
-   @matter/protocol
    - Feature: Reworks Event server handling and optionally allow Non-Volatile event storage (currently mainly used in tests)
    - Enhancement: Adds a too-fast-resubmission guard for Unicast MDNS messages
    - Enhancement: Optimized Logging for messages in various places
    - Enhancement: Added support for concurrent and non-concurrent commissioning flows
    - Enhancement: Re-arms the failsafe timer in commissioning flows before steps that could take longer and during operative reconnection
    - Enhancement: Stores Matter relevant MDNS host information to faster reuse when new SRV announcements come in
    - Fix: Corrects some Batch invoke checks and logic
    - Fix: Fixes MDNS discovery duration for retransmission cases to be 5s
    - Fix: Processes all TXT/SRV records in MDNS messages and optimized the processing
    - Fix: Prevents multi message interactions from trying to continue on new exchange
    - Fix: Fixes the timed node polling during discovery
    - Fix: Fixes commissionable devices discovery with timeout
    - Fix: Restores the possibility to cancel a (continuous) discovery for commissionable devices
    - Fix: Fixes enablement of MDNS broadcasts when BLE commissioning is used
  
- @project-chip/matter.js
    - Feature: (Breaking) Added Fabric Label for Controller as required property to initialize the Controller
        including setting the Fabric Label when commissioning and validating and updating the Fabric Label on
        connection
    - Feature: Added autoConnect property to node connection options to allow to not automatically connect to a node when PairedNode instance is created. Also introduces a non-blocking PairedNode.connect() method to connect to a node
    - Feature: Added CommissioningController.getNode() method to get a PairedNode instance for a node by its node ID without a direct connection
    - Feature: Allows to update the Fabric Label during controller runtime using `updateFabricLabel()` on CommissioningController
    - Enhancement: Improves Reconnection Handling for devices that use persisted subscriptions
    - Enhancement: Use data type definitions from Model for Controller Device type definitions
    - Enhancement: Added `remove*Listener()` to ClusterClient objects to remove listeners added with `add*Listener()` or `subscribe*()` (The subscription is not cleared!)
    - Fix: When a paired node gets disconnected (or decommissioned) invalidate subscription handlers to prevent reconnection tries

## 0.11.9 (2024-12-11)

-   @matter/node
    - BREAKING: WindowCovering: supportsCalibration is moved from state property to an internal property
    - Enhancement: Enhances the number assertations to only allow finite numbers
    - Enhancement: WindowCovering: Adds an internal property to disable the operational state and value management by the default implementation to allow device to handle this themselves
    - Enhancement: EventsBehavior allows for configuration of event buffering
    - Enhancement: Matter protocol initialization now runs independently of and after behavior initialization, giving behaviors more flexibility in participating in protocol setup
    - Fix: ColorControl: Do not try to convert color mode details if they are not defined
    - Fix: ColorControl: colorMode attribute needs to be defined if HS feature is not used because the default value 0 is else invalid

-   @matter/protocol
    - Fix: Also retry next discovered address when a Channel establishment error for PASE occurs
    - Fix: Optimizes MDNS cache handling to prevent too early cache invalidation

-   @matter/types
    - Enhancement: Deprecated fields are now also usable and just flagged as deprecated on generated code
    - Enhancement: Removes default value from attribute ColorMode of ColorControl cluster because feature specific enum value was used

-   @project-chip/matter.js
    - BREAKING: In `ContentLauncher` cluster `ParameterEnum` is renamed to `Parameter` and `Parameter` is renamed to `ParameterStruct`
    - Feature: Introduces PairedNode#triggerReconnect() method to trigger a reconnection
    - Enhancement: Considers a node in reconnection state that should be decommissioned as already factory reset
    - Enhancement: Optimizes reconnection handling in Controller API
    - Fix: Do not try to convert color mode details if they are not defined
    - Fix: Clusters generated for extensions of base clusters such as Alarm Base and Mode Base now include full details of extended types; in particular extended enums such as Mode Tag were previously insufficiently defined

-   @matter/model
    - BREAKING: `ClusterModel` and `ValueModel` properties `members`, `activeMembers` and `conformantMembers` are removed; use `Scope#membersOf` instead
    - Feature: New `Scope` component analyzes scope of a model, caches analysis results, and implements algorithms that require analysis to perform efficiently
    - Enhancement: Models that define datatypes now inherit from common `ScopeModel` base class
    - Fix: Extended enums and other types now report the full set of members via `Scope#membersOf`

-   @matter/protocol
    - Feature: The algorithm that chooses event occurrences to discard when the buffer overflows is now smarter and configurable
    - Feature: Event occurrence buffering now offers optional persistence

-   @matter/testing
    - Feature: New test harness supports simplified management of Matter certification tests
    - Feature: Build system for lightweight (relatively speaking) Docker image with chip-tool and CHIP certification tests available at https://github.com/matter-js/matter.js-chip

## 0.11.8 (2024-11-29)

-   @matter/protocol
    - Fix: Correctly parse DataReports with duplicate non-Array data entries

-   @matter/node
    - Fix: Ensures to completely remove all stored endpoint data when endpoint is deleted 

-   Matter cluster definitions and implementations
    - Fix: Fixes LevelControl cluster extension point definitions and adds a missing parameter

## 0.11.7 (2024-11-28)

-   @matter/node
    - Fix: Fixes race condition that can partially destroy ACL entries when concurrent writes happen in parallel to ACL writes

## 0.11.6 (2024-11-27)

-   @matter/general
    - Fix: Fixes a potential recursion in parsing DnsQNames

-   @matter/nodejs
    - Fix: Fixes a typo and crash case on network closing when ending the matter.js process

-   @matter/protocol
    - Fix: Adds missing subscription update when endpoint structure changes

-   @matter/types
    - Fix: Do not use revisions of 0 for Unknown fallbacks

## 0.11.5 (2024-11-25)

-   @matter/create
    - Feature: Added command line option "--verbose" to enable informational NPM messages during initialization
    - Feature: Added template "contributor" to bootstrap dev environment for working on matter.js itself

-   @matter/node
    - Enhancement: The `with` functions on endpoint and cluster behavior types now alias to `withBehaviors` and `withFeatures` respectively to make their function more explicit
    - Enhancement: Endpoints now ignore persisted values for clusters when features change across restarts.  This allows for startup when persisted values become invalid due to conformance rules
    - Fix: Triggers CommissioningServer#initiateCommissioning when server restarts outside of factory reset
    - Fix: Ensures to initialize all known endpoint numbers to prevent dpuplicate number assignment edge cases

-   @matter/nodejs
    - Feature: New export @matter/nodejs/config allows for fine-grained configuration of Node.js bootstrap logic
    - Fix: Restores backward compatibility to sync storages from matter.js <0.11 in case ideas used special characters (uncommon)

-   @matter/protocol
    - Fix: Corrects the DataVersion Filter shortening logic to ensure maximum message size is not exceeded 

-   @matter/tools
    - Multi-project test runs now use a single process to improve performance

-   Matter cluster definitions and implementations
    - Enhancement: Removes default value from attribute ControlSequenceOfOperation of Thermostat cluster because feature specific enum value was used
    - Fix: Reverts MoveToLevel workaround from 0.11.4
    - Fix: ColorControl: Round calculated Kelvin values when calculated from Mireds
    - Fix: GeneralDiagnostics: Network interface names are now correctly shortened to 32 characters

-   matter.js git repository
    - Feature: We've added project configuration for VS code including recommended extensions, code snippets and launch configurations

## 0.11.4 (2024-11-07)

-   Matter cluster definitions and implementations
    - Fix: Adjusted levelControl cluster command MoveToLevel implementation to temporarily declare optionsMask/optionsOverride fields optional

### 0.11.3 (2024-11-06)

-   @matter/nodejs
    - Fix: The MaybeAsyncStorage class close method is not async
    - Fix: Makes sure that the Async storage waits that all writes are finished in some cases

-   @matter/nodejs-ble
    - Fix: When BLE scanning was not started we also do not need to stop it (and risk blocking issues)

-   @project-chip/matter-node.js
    - Fix invalid import for compat package

## 0.11.2 (2024-11-02)

-   @matter/node
    - Feature: Automatically lock behavior state on invoke
    - Fix: Ensures to fully load the Descriptor cluster before adding additional device types 

-   @project-chip/matter.js
    - Fix: Fixes some compatibility re-exports that got screwed up since 0.11.0

## 0.11.1 (2024-10-31)

-   @matter/create
    - Fix: Project generator includes all required dependencies for controller and complex devices
    - Feature: Project generator now includes .gitignore and VS Code launch configuration

## 0.11.0 (2024-10-29)

-   IMPORTANT: As of 0.10.0 the @project-chip/matter.js module has grown quite large.  This release includes major refactoring that moves functional areas into independent NPM packages under the "@matter" org.  We have added exports to maintain backwards compatibility but these are not exhaustive.  In some cases you may need to update imports to reference new code locations.

-   Cross-module changes
    -   Info: Matter.js now uses aliases via `package.json` "imports" field.  This is an internal change that simplifies imports but should not affect consumers
    -   Info: Previously we used a mix of snake-case and CamelCase for sub-package exports.  We have now standardized on snake case.  Compatibility packages (see below) continue to support the original module names

-   @matter/general:
    -   Info: General functionality that is not Matter specific previously resided in `@project-chip/matter.js`.  It now lives in `@matter/general`
    -   BREAKING: The "ByteArray" type is removed, replaced with native-JS Uint8Array and a small collection of utility functions in the "Bytes" namespace
    -   Feature: The default "Time" implementation is now fully functional across all standard JS runtimes
    -   Enhancement: Network transports can now self select which the protocols and addresses they support
    -   Feature: A new `ObserverGroup` class simplifies binding management for multiple observables
    -   Feature: Introduced a new Async Disk key/Value-Storage compatible with the sync one driven by node-localstorage and uses it by default in new API and controller instances

-   @matter/main:
    -   Info: This package is a new "one-and-done" dependency for applications.  It automatically loads platform specialization and reexports packages above as appropriate

-   @matter/model:
    -   Info: The Matter object model previously exported as `@project-chip/matter.js/model` now resides in `@matter/model`
    -   Info: Individual elements exported by name are now models (fully functional classes) rather than elements (raw JSON data).  This should be backwards compatible but makes them more useful operationally

-   @matter/node:
    -   Info: The high-level APIs previously defined in `@project-chip/matter.js` now reside in `@matter/node`.  The Node API includes node management, behavior definitions and endpoint definitions
    -   Info: We export behaviors under `@matter/node/behaviors` or individually (e.g. `@matter/node/behaviors/on-off`)
    -   Info: We export device type definitions for system endpoints and devices under `@matter/node/endpoints` and `@matter/node/devices` respectively.  You may also import these via index or individually

-   @matter/nodejs:
    -   Info: Node.js specialization is moved here.  `@project-chip/matter-node.js` remains as a compatibility import.
    -   BREAKING: The previously deprecated re-exports in matter-node.js from matter.js are removed.

-   @matter/nodejs-ble
    -   Info: The BLE specialization for Node.js is moved here.  `@project-chip/matter-node-ble.js` remains as a compatibility import.
    -   Info: The noble and bleno dependencies got updated to also support Ubuntu 24

-   @matter/nodejs-shell:
    -   Breaking: The Shell Storage was moved to the new approach.  Please use "--legacyStorage" on startup to connect with the old storage to get into your old shell history and commissioned devices.  Storage migration guide see in the [README.md](./packages/nodejs-shell/README.md#matterjs-v011-storage-adjustment).
    -   Feature: Added new shell command "tlv" with TLV decoding and structure logging tooling  
    -   Enhancement: Added option to specify if attributes are loaded from remote or locally
    -   Enhancement: The shell now saves a 100 history of commands and restores this on startup
    -   Enhancement: Add a "nodes status" command to show the status of all nodes

-   @matter/protocol:
    -   Info: Low-level Matter logic previously defined in `@project-chip/matter.js` now resides in `@matter/protocol`.  This includes network communication, fabric management and cluster invocation, read/write, events, etc.
    -   BREAKING: Various types that were previously specialized with template parameters are no longer generic.  This should be largely transparent to API consumers.  Compatibility exports still support the generic parameters in some, but not all, cases.
    -   BREAKING: We have done some reorganization of lower-level implementation classes to improve implementation flexibility.  You probably do not use these classes directly so will be unaffected.
    -   Feature: New functional components including `DeviceCommissioner`, `DeviceAdvertiser`, `NodeFinder` and `Subscription` now perform functions that previously were in the (deprecated) MatterDevice class
    -   Enhancement: To simplify low-level configuration, many components in the protocol module now optionally retrieve dependencies from an Environment
    -   Enhancement: Limits the number of parallel exchanges to 5
    -   Enhancement: Uses the session timing details to calculate the timeout for subscription messages when received as client additionally to the subscription maxInterval
    -   Enhancement: Internal restructuring of Controller logic and setup. Introducing "peers" (commissioned node on a shared fabric)
    -   Fix: When subscribing with keepSubscriptions === false the existing subscriptions need to be removed earlier in the flow
    -   Fix: Clear resumption records also when fabric gets updated or deleted

-   @matter/types:
    -   Info: Various definitions previously defined in `@project-chip/matter.js` now reside in `@matter/types`.  This includes most TLV structures, cluster definitions, and various support types
    -   Info: Clusters are not exported in `@project-chip/matter.js`.  You can import via `@project-chip/types/clusters` or individually (e.g. `@project-chip/types/clusters/window-covering`)

-   @matter/examples:
    -   Enhancement: Adds a new example to show a PlugIn-Socket with Energy and Power measurement 

-   @matter/cli-tool:
    -   Feature: This new package offers a specialized JS environment for interacting with Matter and matter.js
    -   The "matter" command supports standard JS syntax and a "shell" style syntax that emulates common shell commands
    -   The virtual filesystem exposed by the tool allows you to navigate matter.js's packages and active subsystems
    -   This is an alpha feature.  We'll add command line control and additional functionality over time

-   @matter/create
    -   Feature: This new package bootstraps matter.js-based projects.
    -   For usage run `npm init @matter help` anywhere you have Node.js installed

-   Matter-Core functionality:
    -   Enhancement: Allow to discover VendorId + ProductId together optionally

-   matter.js clusters:
    -   Adds convenience helper method for ElectricalEnergyMeasurement cluster (usage see new example MeasuredSocketDevice) to set measurements and also trigger the needed events when imported and exported values changed in the measurement and events are required by specification
    
-   matter.js Controller API:
    -   Breaking: PairedNode instances are now created and directly returned also when the node is not et connected. This do not block code flows anymore for offline devices
    -   Breaking: Because of this  "getConnectedNode()" got renamed to "getPairedNode()"
    -   Breaking: "nodeState" property on PairedNode got renamed to "state"
    -   Breaking: Removed SupportedEventClient and UnknownSupportedEventClient and replaced by EventClient because EventList is provisional and was removed now (was not working for many devices anyway)
    -   Breaking: Removed ClusterClient methods isEventSupported and isEventSupportedByName because event lists are no longer available
    -   Deprecation: The attributeChangedCallback, eventTriggeredCallback and nodeStateChangedCallbacks are deprecated and replaced by new events "attributeChanged", "eventTriggered" and "stateChanged", "structureChanged" and "decommissioned" on PairedNode
    -   Feature: Some more data (like Network interfaces, PowerSources, Thread details) are collected and used when connecting to the nodes
    -   Feature: Based on device type the minimum and maximum subscription interval is now automatically set based on certain best practices. When multiple nodes are subscribed all Thread based devices are initialized by a "4 in parallel queue" to limit the used thread bandwidth.
    -   Feature: Subscribed attribute data are cached for each node and used on reconnects by utilizing dataVersionFilters on read and subscribes to reduce bandwidth on reconnects. The data are no (yet) persisted, so after Controller restart the data are collected anew.
    -   Feature: Low level InteractionClient API allows to enrich the attribute data that are not returned because of dataVersionFilters.
    -   Feature: Properly announces the controller node on start for devices to find the controller if needed and to utilize persisted subscriptions on device side 
    -   Enhancement: Only recreate PairedNode internal objects when structure really changed also on reconnects.
    -   Enhancement: Utilize more information (beside partList changes now also feature, serverList, attributeList, generatedCommandLists) as structure change to reinitialize objects.
    -   Enhancement: Huge refactoring in internal logic, optimized reconnection and rediscovery

## 0.10.7 (2024-11-07)

-   Matter cluster definitions and implementations
    - Fix: (Backport from 0.11.4) Adjusted levelControl cluster command MoveToLevel implementation to temporarily declare optionsMask/optionsOverride fields optional

## 0.10.6 (2024-09-21)

-   Matter-Core functionality:
    -   Fix: Excludes subscription based attribute change reads from acl check in all cases

## 0.10.5 (2024-09-20)

-   Matter-Core functionality:
    -   Enhancement: Added some more logging for sessions and ACL failures

## 0.10.4 (2024-09-16)

-   matter.js API:
    -   Fix: Prevent trying to access PowerTopology attribute which is not always present
    -   Fix: Always add the endpoint device types first to the device type list

## 0.10.3 (2024-09-15)

-   Matter-Core functionality:
    -   Fix: Fixes channel cleanup
    -   Fix: Fixes Subscription error handling

## 0.10.1 (2024-09-08)

-   Matter-Core functionality:
    -   Enhancement: Added an "expected processing time" for interactions to be executed by the peer
    -   Enhancement: Added additional wait time after last resubmission was done to allow a full resubmission cycle from the peer
    -   Enhancement: Optimized PASE/CASE message timing comparable to chip sdk (expects e.g. 30s processing time for crypto related calls)
    -   Fix: Optimized exchange handling for cases where retransmissions were all sent but no ack was received
    -   Fix: Makes sure that Retransmissions happen in all error cases
-   matter.js New API:
    -   Fix: Optimized some special cases in the ColorControl cluster default implementation
-   matter.js Controller API:
    -   Breaking: Adjusted some method signatures slightly (e.g. connect()) to summarize singe parameters into an options object
    -   Enhancement: Restructured Paired Node connection handling to make sure NodeStatus is correct and commands return in case of error. Reconnections are handled in the background.
    -   Enhancement: Takes over new connection options when a node is connected again after disconnect with different options

## 0.10.0 (2024-08-31)

-   IMPORTANT: This release upgrades Matter support from Matter 1.1 to the latest release, Matter 1.3.0.1. This includes BREAKING CHANGES in a number of areas due to specification changes and some improvements in how we define datatypes. For the most part these changes are transparent because they involve low-level APIs, implicit type names, or Matter features that were never adopted elsewhere. However, some small code changes may be necessary depending on how you use Matter.js.

-   Matter.js Parser and Code generator:
    -   Feature: We now generate all Matter datatypes and elements. This includes some we defined by hand previously and those introduced by the Matter 1.2 and Matter 1.3 specifications.
    -   Feature: We now generate some datatypes that are not officially global or part of a specific cluster but are nevertheless defined in Matter specifications.
    -   Enhancement: Expanded dialect for conformance, constraint and "other quality" DSLs.
    -   Enhancement: Includes numerous code generation improvements.
-   Matter.js Matter Definition, Clusters, Schemas and Device-Types (independent of the used API)
    -   Breaking: Cluster revisions have increased and there are new mandatory elements for a few clusters. We have implemented these in places where we provide non-skeletal cluster implementations.
    -   Breaking: Previously we generated redundant definitions for struct, enum and bitmap types in *Interface.ts and *Cluster.ts files. We've eliminated those in the interface files.
    -   Breaking: Previously we generated redundant TLV and types for datatypes used by multiple clusters. We now only provide these types in their canonical location (globally or in the `ClusterName` namespace for the base cluster).
    -   Breaking: Some datatype names have changed to align with changes in the Matter specification and to make names more logical.
    -   Breaking: We've removed a few deprecated definitions for unused Matter elements such as the Scenes cluster.
    -   Breaking: Globals.ts previously defined core datatypes for the Matter object model. These are now generated and individually importable.
    -   Breaking: We've removed a few old draft datatypes defined in [connectedhomeip](https://github.com/project-chip/connectedhomeip) that were abandoned, renamed or are still "draft" as of Matter 1.3.
    -   Breaking: Some types related to ClusterServer are simplified.  This should be largely transparent but the template arguments are slightly different
    -   Feature: Adds all elements (clusters, attributes, events, commands, device types and datatypes) introduced in Matter 1.2 and Matter 1.3.
    -   Feature: Adds all Standard Namespaces defined by Matter 1.3 
-   Matter-Core functionality:
    -   Breaking: Removes the discovery capability "softAccessPoint" as it was removed from the Matter specification
    -   Breaking: Matter.js now requires node.js 18+
    -   Breaking: We now target ES 2022 for transpiled output.  We have not adopted new language features but this does mean that we generate true class properties now
    -   Breaking: We've removed the APIs `tryCatch` and `tryCatchAsync`.  These were used internally -- not part of any Matter related API -- but were exported
    -   Feature: Increase Data Model revision to 17 (introduced by Matter 1.2)
    -   Feature: Added Base64 encoding/decoding support to ByteArray
    -   Feature: Added WildcardPathFlagsBitmap to Attribute expansion for read/subscribe Interactions
    -   Feature: Added Matter 1.3 session params
    -   Feature: Added support for Multi-Invokes for Matter 1.3 (default for now are 10 invokes till we have a better value)
    -   Enhancement: Update Session parameters in PASE/CASE to match Matter 1.3 specification
    -   Enhancement: Removes TCP and ICD TXT records from MDNS responses because both currently not supported and optional to reduce the size of the MDNS responses
    -   Enhancement: Adds encoding and decoding of custom TlvData in QR-Codes including extensible Schema support for the defined Matter fields
    -   Enhancement: Optimizes Read and Subscribe handling for clients/controller to better match with specification
    -   Enhancement: Adds encoding/decoding support for multiple device information in one QR-Code
    -   Enhancement: Makes processing of manual Pairing codes more robust directly on decoding level
    -   Enhancement: Refactored Message size handling to dynamically calculate payload size based on transport capabilities
    -   Enhancement: Refactored and cleanup CASE and PASE and corrected handling in some places
    -   Enhancement: Added BTP Idle timeout as defined in Matter specification
    -   Enhancement: Enhanced default implementation of GeneralDiagnostics cluster with new convenience methods
    -   Enhancement: Many more protocol and functionality syncs with matter specification 1.3
    -   Enhancement: The Network methods that handles NetworkInterfaces are now "MaybePromise" to allow async implementations
    -   Enhancement/Fix: Several fixes and optimizations in Session and Message Exchange handling
    -   Enhancement/Fix: Adjusted MRP behavior with chip and only use/expect MRP ion unreliable channels (UDP). Fixes BLE commissioning
    -   Fix: Adjusted ValidationErrors to be more specific if they should return "InvalidAction" ot "ConstraintError".
    -   Fix: Adjusted some returned errors to be more specific and to the specification (e.g. InvalidAction instead of Failure)
    -   Fix: Fixed StandaloneAck handling to use an outstanding ack number as piggybacked ack number
    -   Fix: Makes sure subscription maxInterval cannot exceed the matter defined maximum of 60mins
    -   Fix: Synced attMtu handling with chip to always use MTU-3 bytes for BLE connections
-   matter.js API:
    -   Breaking: Node.start() is now asynchronous and returns when the node is online. This is only breaking in that lack of await will result in an unhandled rejection. Node.bringOnline() is deprecated.
    -   Feature: Adds default implementations for i18n clusters including Localization, Time Format Localization and Unit Localization.
    -   Feature: Adds interactionBegin and interactionEnd events for ClusterBehaviors to demarcate online interactions that mutate state.
    -   Feature: Any state value defined with schema is now configurable via the environment.
    -   Feature: You may now mark endpoints as "non-essential" to prevent errors from incapacitating a node.
    -   Feature: Utility device types are added automatically to the endpoints when the relevant clusters (like PowerSource or ElectricalSensor) are existing on the endpoint
    -   Feature: Adds DescriptorServer#addTag to make adding tags more convenient
    -   Feature: Modifies DescriptorServer#addDeviceType to accept device type name to simplify avoidance of cyclical dependencies
    -   Enhancement: Various Endpoint methods throw the root cause when there is an error rather than logging the root cause and throwing a less descriptive error.
    -   Enhancement: Explicitly defines DescriptorServer as an endpoint requirement so attributes are configurable in TS directly
-   matter.js Controller API:
    -   Breaking: commissionNode() in CommissioningController now returns the Node-ID and not the PairedNode instance.
    -   Breaking: AttributeClient now throws an exception when an attribute should be subscribed which is not reporting updates via subscriptions
    -   Feature: Adds PaseCommissioner to allow to execute the initial (PASE based) commissioning process separately from the operational completion of the commissioning process, also allowed to be BLE only.
    -   Feature: Allows to complete the commissioning process for a node where this process was started by a PASE commissioner
    -   Feature: Allows to commission a node without directly connecting to it
    -   Enhancement: Always read attributes that do not report changes via subscriptions (including all unknown Attributes)
    -   Fix: Skips network commissioning during commissioning when the commissioning is already using an IP based channel (like UDP)
    -   Fix: Fixes Node reconnection when disconnected before
    -   Fix: Makes sure to always use the BLE scanner when required
    -   Fix: Prevents reading subscribed attributes from remote if not requested and needed
    -   Fix: (digitaldan) Makes sure to re-use the same callbacks and options for a re-subscription of a Paired Node
-   matter.js Legacy API:
    -   Deprecation: We've deprecated the hand-generated device type definitions used by the pre-0.8.0 API in DeviceTypes.ts. These device type definitions remain at Matter 1.1.
    -   Removal: We removed old Scenes cluster implementation which was never fully implemented or used by any Matter controller
-   matter.js-react-native:
    -   Feature: Introduces new package to provides a React Native compatible platform Implementations for Matter.js. This package is still in development and not fully working and should be considered experimental for now! Currently it tries to support UDP, BLE, AsyncStorage and Crypto platform features. See [README](./packages/matter.js-react-native/README.md) for more information.
-   matter.js chip and python Testing:
    -   Includes updates and infrastructure improvements for Matter.js use of tests defined in [connectedhomeip](https://github.com/project-chip/connectedhomeip)

### 0.9.4 (2024-07-19)

-   Matter-Core functionality:
    -   Feature: Allows to generate Certification declarations flagged as provisional for certification purposes
    -   Feature: Allows to disable mandatory field checks on TLV encoding when handling fabric sensitive structs
    -   Fix: Makes sure to remove fabric sensitive fields and events when they are not allowed to be read or subscribed
    -   Fix: Makes sure to handle commissioning related cases with PASE sessions correctly regarding temporarily added fabrics and certificates
    -   Fix: Verifies provided trusted root certificates completely

### 0.9.3 (2024-06-26)

-   Matter-Core functionality:
    -   Fix: Makes sure to clear all subscriptions from the subscriber noe and not only the current session when not keeping subscriptions

### 0.9.2 (2026-06-20)

-   Matter-Core functionality:
    -   Enhancement: Added some more certification relevant checks in Interaction server

### 0.9.1 (2024-06-01)

-   IMPORTANT: This version adds Access Control functionality and also tries to set missing ACL entries on startup on a best effort basis. If you encounter issues and have Access/Permission denied errors ain the logs then please delete and recommission the device to make sure all ACLs are set correctly. If this is not possible open GitHub issue or contact us in Discord to get help.
-   Matter-Core functionality:
    -   Feature: Implemented Access Control List (ACL) as required by Matter specification
    -   Enhancement: Enhanced several internal structures needed to support ACL properly
    -   Enhancement: Enhanced all datatypes that are MEIs to allow validation of the MEI and the allowed scopes and value ranges
    -   Enhancement: Remembers CATs from Sessions and uses them for CASE session resumptions
    -   Enhancement: Allows decoding of TlvLists with protocol specific tags
    -   Enhancement: Refactored channel management to match specification and allow several channels per fabric and node
    -   Enhancement: Closing message exchanges already when last message got acknowledged and prevent up to 9s waiting time for closures
    -   Enhancement: Prevents to announce a new commissionable device just before doing a factory reset
    -   Enhancement: Expires announcements for last removed fabric directly
    -   Fix: Fixes deepCopy to really doing a deep copy and not just copying the first level
-   matter.js Legacy API:
    -   Feature: Added Access Control cluster implementation
    -   Feature: Added minimal Group key management cluster implementation which supports no additional groups (so only IPK allowed)
    -   Enhancement: Enhanced Operational Credentials cluster to add needed ACLs on commissioning including backward compatibility
-   matter.js New API:
    -   Feature: Added Access Control cluster implementation
    -   Feature: Added minimal Group key management cluster implementation which supports no additional groups (so only IPK allowed)
    -   Enhancement: Enhanced Operational Credentials cluster to add needed ACLs on commissioning including backward
    -   Enhancement: Optimized Factory reset logic when last Fabric is removed
    -   Fix: Persist also writable and fabric scoped data in new API
    -   Fix: Releases locks also in Precommit errors
-   Chip testing:
    -   Added automatic testing of chip tests suites for ACE, ACL and partly IDM

### 0.9.0 (2024-05-14)

-   Matter-Core functionality:
    -   Feature: cluster default implementations for the following clusters were added/updated:
        -   BooleanState: Automatically emit the StateChange event when enabled for the cluster and the stateValue changes
        -   ColorControl: Implemented all features and commands as defined by specification with an optional transition logic managed by matter.js
        -   LevelControl: Implemented all non-Frequency command handlers as defined by specification with an optional transition logic managed by matter.js
        -   LocalizationConfiguration: Implemented activeLocale validation
        -   LowPower: Implemented event `enterLowPowerMode` to be emitted when the sleep command gets called
        -   ModeSelect: Implemented all features and commands as defined by specification
        -   Switch: Implement all features and events including debouncing (optional), switch-release, long- and multi-press detections
        -   TimeFormatLocalization: Implemented activeTimeFormat validation
        -   WindowCovering: Implemented all features and commands as defined by specification
    -   Enhancement: Adjusted handling of TlvList order to match better with matter specification and ensure field orders are preserved
    -   Enhancement: Adds Certificate validation and cryptographic verification during commissioning and CASE session establishment
    -   Enhancement: Adds additional logging information for PASE and CASE to better understand errors without debug logging
    -   Enhancement: Adds several Optimizations and adjustments for Obervers (e.g. Observable.isObserved)
    -   Fix: Corrects returned errors for two commands on OperationalCredentials cluster
-   matter.js Legacy API:
    -   Breaking: The object type for providing custom production certificates has changed to be now in sync with the DeviceCertification class (just the property names changed)
    -   Feature: Added on demand certification determination via an async certificate provider method (alternative to provideing certs directly) to determine certificates on first commissioning request
-   matter.js New API:
    -   Breaking: The name of the _$Change Events for attributes and such are changed to _$Changed . Please adjust your code!
    -   Breaking: Introduced ExtensionInterface to define extensible/custom methods for behavior/Cluster-Server implementation to be available when extending this class (needed because of a TS bug 27965)
    -   Feature: Added on demand certification determination via an async certificate provider method (alternative to provideing certs directly) to determine certificates on first commissioning request
    -   Enhancement: Optimized constraint validations and conformance error messages
    -   Enhancement: Conditionally enables the ReachableChanged event on the Root Endpoint BasicInformation cluster if the reachable attribute is defined in the defaults
    -   Enhancement: Allow to register events directly when initializing endpoints like in legacy API
    -   Enhancement: Allows for cluster implementations to dynamically add/enable state attributes and events
    -   Enhancement: Added "fieldName$Changing" event handlers that emit in transaction pre-commit and allow for state mutation and will cycle for a limited number of times until state is stable
    -   Enhancement: Allows "fieldName$Changed" and "fieldName$Changing" event handlers to be async
    -   Enhancement: Adds Conformance validation for enums, fieldname references and some more cases
    -   Enhancement: Makes various config variables apply dynamically
    -   Enhancement: Added environment variable `network.interfaceNameTypeMap' to allow mapping of network interface names to types (Wifi, Thread, Ethernet)
    -   Fix: Fixes some issues around event handling in the new API and makes sure events are not de-registered on factory resets
    -   Fix: Corrects the returned status error code when an Enum value is set to an invalid value
    -   Fix: Fixes a floating promise in FailsafeTimer; it tended to kill a test run without an easy way to identify the cause
    -   Fix: Fixes bounds check with references to null fields
    -   Fix: Addresses rejections that were erroniously being treated as uncaught when multiple reactions were queued
-   Chip testing:
    -   Enhancement: Adds automatic CI testing for all clusters listed in [matter.js Readme](./packages/matter.js/README.md)
-   matter.js tooling:
    -   Enhancement: Migrates cluster identification to the pattern used in the newer device code. It now scans the entire document rather than attempting to navigate via the index. This is simpler and more resilient
    -   Enhancement: Various other small changes improve resiliency
    -   Enhancement: Removes the "main" closure from codegen scripts that added a bit of friction to debugging
    -   Enhancement: Adds proper CLI support to codegen scripts to override various behaviors and provide information on the script
    -   Enhancement: We now version the intermediate models. In the future we can use this to add informational revision information to model elements and make the API adaptive based on the targeted Matter version
    -   Fix: Fixes a bug that was causing field-level prose to be incorrectly associated with the containing element in malformed portions of the core spec

### 0.8.1 (2024-04-15)

-   Matter-Core functionality:
    -   Cluster default implementations for the following clusters were added/updated:
        -   (GreydonDesu) Feature: DoorLock: Implemented bare minimal commands to lock/unlock the door
        -   Enhancement: Enhanced Identify cluster default implementation by additional state `isIdentifying` and events `startIdentifying` and `stopIdentifying`
    -   Enhancement: Diagnostic and logging information, also on SIGUSR2 signal for node.js
    -   Fix: Updates subscribed events on structure updates to make sure also new events are reported correctly
    -   Fix: Removed invalid length assumption in Sigma2
-   matter.js New API code flows:
    -   Enhancement: Optimizes Node activity tracking and shutdown/startup handling

## 0.8.0 (2024-03-29)

-   Packages
    -   IMPORTANT: We switch away from re-exporting all matter.js functionality in matter-node.js, so please adjust your imports and make sure that you include matter.js together with matter-node.js in your dependencies in the exact same version!
    -   Changed BLE library (Bleno/Noble) to another fork with better support for Windows and UART devices
-   Matter-Core functionality:
    -   Breaking: Storage implementations got added new methods "contexts", "values" and a multi-set valiant that need to be implemented if you have own Storage implementations. Also, storages now derive from a SyncStorage or MaybeAsyncStorage class weather they are sync or async
    -   Adjustment: Cluster versions do not need to be persisted, so remove in legacy and new API
    -   Fix: Decode Empty nullable data types as null when they have constrains that would require a minimum length
    -   Fix: Convert Error type of Network errors and handle in case of subscription failures
    -   Fix: Fixes a cryptographic issue that failed PASE establishment in 1/255 times, Replace BN/elliptic by @noble/curves library
    -   Fix: Fixed ClusterClient methods set and subscribe to really return the Promise of the action
-   matter.js API:
    -   IMPORTANT: Introduction of new High level API with complete Device type support for Matter 1.1 types, see [migration guide](./docs/MIGRATION_GUIDE_08.md). For now the known API that we had up top 0.7 is still included and fully working and compatible when old imports are used, but called "Legacy" for now. It will be removed in a later version not yet decided.
    -   Feature: Introduced Environment concept to centralize MDNS, storage and configuration and platform specific central functionalities (Replaces MatterServer from Legacy API).
    -   Feature: Enhanced Matter protocol and interaction abstractions and introduced transactional handling of actions which are rolled back completely in case onf errors.
-   matter-node.js
    -   Enhancement: Makes sure console.log on node.js correctly log Proxy objects with their data and not the Proxy object itself
    -   Enhancement: Allows to send SIGHUP2 signal to the node.js process to print out information on running timers and promises of the process to console
-   matter-node.js Examples
    -   IMPORTANT: All existing example scripts got renamed to \*Legacy.ts when the use the "old/until now"-API and can be used directly after changing the name (exception: DeviceNode.ts became DeviceNodeFullLegacy.ts!). They are 100% compatible to the ones before.
    -   Feature: Added all examples again converted to use the new devices API and we also added some more new device types to show the new API better
    -   Feature: Enhanced DeviceNodeFull example to show several more way on how to use the new API and special cases.
    -   Feature: Enhanced DeviceNodeFull example to simulate a Thread Networking device to check BLE commissioning flows
-   matter.js Tooling
    -   Enhanced Code generation to also generate classes for Cluster implementations and device types with full Feature configurability and TypeScript typing support for this

## 0.7.5 (2024-02-23)

-   Matter-Core functionality:
    -   Feature: Allowed multiple Loggers and log targets to be registered. Logging to console is still default
    -   Enhancement: Implemented handling for session interval parameters as defined by Matter 1.2 specification
    -   Enhancement: Improved discovery data handling and use MDNS data for Pase/Case connections session interval parameters
    -   Enhancement: Storing session parameter with session resumption details to reuse on session restores
    -   Enhancement: Enhanced encoding of fabricIndex field in write interactions and optimized validation for such cases
    -   Enhancement: Prevented resending the same MDNS scanner queries
    -   Enhancement: Optimized MDNS Scanner queries to prevent resending of queries that are already in progress
    -   Enhancement: Optimized Commissioning error handling for Controller
    -   Enhancement: Enhanced ValidationError to provide the affected structure-aware fieldname in case of an error
    -   Fix: Improved Standalone Ack handling for messages to match Matter 1.2 specification
    -   Fix: Adjusted commands GoToLiftPercentage and GoToTiltPercentage to match with Matter SDK and work around specification issue
    -   Fix: Fixed BLE commissioning for Controller
    -   Fix: Makes sure to validate the data when invoking a command from a cluster client
    -   Fix: Only set session active timestamp if we create a session based on an incoming message and not when we are the creator of the session to prevent too fast resubmissions
    -   Fix: Correctly handle CASE Resumptions without known resumption records and fallback to a full CASE session establishment
    -   Fix: Enhanced commissioning flow based on latest Matter SDK test cases and match with specification
    -   Fix: Enhanced handling for fabric scoped command invokes to match with specification
    -   Fix: Enhanced handling for fabric sensitive attribute reads to match with specification
-   matter.js API:
    -   Fix (potentially Breaking): Remove NetworkCommissioningCluster (Ethernet) from default added clusters in CommissioningServer because we formally have an out-of-band network connection, re-add manually if needed!
    -   Enhancement: Allowed to pass connect options when connecting a node for Controller
    -   Enhancement: Stored Discovery and Basic information data for commissioned nodes and allow API access for easy determination of devices without need to connect to them
    -   Enhancement: Improved OnOff/Dimmable Lighting devices and add Startup handling to match specification
    -   Enhancement: Remove Scenes cluster for now from all device types because provisional and changes upcoming with Matter 1.3
    -   Enhancement: Optimized Commissioning error handling
    -   Enhancement: Added connection options to Controller connect methods
    -   Enhancement: Enhanced CLI arguments parser to allow "--name" additionally to "-name"
    -   Fix: Adjusted the Group limits in GroupKeyManagement cluster to 1 because we do not support groups yet
    -   Fix: (Luligu) Corrected the Device type for bridged nodes with Power source information
    -   Fix: Adjusted Commissioning logic for Controller to accept devices without network commissioning cluster by assuming out-of-band IP connection
-   matter.js shell:
    -   Feature: Added support for Debug logging into a Logfile additionally to e.g. Info logging in console
    -   Enhancement: Adjusted logic to output detailed node information on nodes command
    -   Enhancement: Do not subscribe all attributes when connecting a node for administrative actions (unpair, open commissioning windows)
    -   Enhancement: Allowed to specify the BLE HCI id as shell start parameter and store in settings
    -   Enhancement: Added attribute, event and command actions in the shell based on the Cluster model (all known Matter 1.1 clusters are supported)
    -   Enhancement: Enhanced the Shell Readme with many information and examples
    -   Fix: Correctly quote when showing configuration values for wifi- and thread-credentials
    -   Fix: Fixed issues when using quoted strings as CLI parameters (e.g. for wifi/thread credentials or JSON structs for commands/attribute writes)

## 0.7.4 (2023-12-31)

-   Matter-Core functionality:
    -   Enhancement: Refactor Core Session management to match specification
    -   Enhancement: Refactor message duplication detection and handling to match specification
    -   Feature: Upgrade Interaction protocol revision to 11 (Matter 1.2) and adjust event error handling in DataReports

## 0.7.3 (2023-12-18)

-   Matter-Core functionality:
    -   Feature: Added CASE Authenticated Tags support (initialization from NOC and validation only)
    -   Enhancement: Added validation handling to Invoke processing
    -   Fix: Fixed message size check to allow processing of two big non matter UDP messages
-   matter.js API:
    -   Feature: Added NodeStateInfo state "Decommissioned" to inform from about a successful decommissioning of a device
    -   Feature: Added check that provided unique storageKeys are really unique
    -   Fix: Makes sure to initialize all nodes in the MatterServer on startup also if errors occur on single ones
    -   Fix: Only try to connect to a commissioned device in controller if it has at least one
    -   Fix: Makes sure to call commissioningChanged callback when device is factory reset
    -   Fix: Really remove all data in factory reset of a device

## 0.7.2 (2023-12-04)

-   Matter-Core functionality:
    -   Corrected default values for TemperatureMeasurement Cluster
    -   Handled Message extensions and Secured extensions in matter messages correctly (means they are ignored for now but read from the data stream)
    -   Handles too huge UDP messages correctly by dropping such messages

## 0.7.1 (2023-11-24)

-   Matter-Core functionality:
    -   Optimized Exchange deletion and change a throw to log when a already deleted Exchange should be deleted again
-   matter.js API:
    -   Added some convenient methods on PairedNode instance to access Clusters on Devices and also the RootEndpoint (if needed)
    -   Added method to cancel a running discovery process for commissionable devices

## 0.7.0 (2023-11-13)

-   General
    -   Breaking: Changed ES target from ES5 to ES2018 (affected environments probably already didn't support matter.js)
    -   Feature (vilic): Added project references and additional tsconfigs to support standard tsc development workflows
    -   Enhance: Optimizing build speed
    -   Enhance: matter-node-ble.js is published as CJS/ESM hybrid package
    -   Enhance: matter-node.js-examples is published as ESM module
-   Matter-Core functionality:
    -   Breaking: QrCodes are not longer pre-rendered, but can be generated by QrCode.get() (from schema export),see examples
    -   Fix: Handles event data correctly on subscription initially and also on updates to trigger the listeners
    -   Fix (vilic): Adjust network interface handling for Windows to use the zone id instead of network interface name
    -   Enhance (vilic): Added MDNS Memberships to sockets for better operation on Windows and other platforms
    -   Enhance: Refactor session management and make sure also controller handle session close requests from devices
    -   Enhance: Refactor close handing for exchanges and channels to make sure they are closed correctly
    -   Feature: Added detection of missing Subscription updates from a device and allow to react to such a timeout with callback
    -   Feature: Added generation method for random passcodes to PaseClient
    -   Feature: Generalized Discovery logic and allow discoveries via different methods (BLE+IP) in parallel
    -   Feature: Added functionality to clear session contexts including data in sub-contexts or not
    -   Feature: Enhance discovery methods to allow continuous discovery for operational devices
-   matter.js API:
    -   Breaking: Rename resetStorage() on CommissioningServer to factoryReset() and add logic to restart the device if currently running
    -   Breaking: Restructure the CommissioningController to allow pairing with multiple nodes
        -   Adjusts some property and structure namings to be more consistent
        -   Introducing class PairedNode with the High level API for a paired Node
        -   Restructured CommissioningController to handle multiple nodes and offer new high level API
        -   Changed name of the unique storage id for servers or controllers added to MatterServer to "uniqueStorageKey"
        -   Adjusted subscription callbacks to also provide the nodeId of the affected device reporting the changes to allow callbacks to be used generically when connecting to all nodes
        -   Introduces a node state information callback to inform about the connection status but also when the node structure changed (for bridges) or such.
    -   Breaking: Deprecated the option "mdnsAnnounceInterface" and replaced by "mdnsInterface" and now used to limit announcements and scanning to a specific interface
    -   Breaking: Makes sure that also nodes added to a MatterServer after it was started are also started to behave the same. "add" methods are now async.
    -   Feature: Enhanced CommissioningServer API and CommissioningController for improved practical usage
    -   Feature: Makes Port for CommissioningServer optional and add automatic port handling in MatterServer
    -   Feature: Allows removal of Controller or Server instances from Matter server, optionally with deleting the storage
    -   Enhance: Makes passcode and discriminator for CommissioningServer optional and randomly generate them if not provided
-   matter-node-shell.js
    -   Feature: Completely refactored and enhances shell to support commissioning, identify and many more new commands. See Readme, try it
-   matter-node.js-examples
    -   Breaking: Rename parameter -announceinterface to -netinterface and use for announcements and scanning

## 0.6.0 (2023-10-08)

-   Matter-Core functionality:
    -   Fix: Adjusted Event Priority definition to match to specs
    -   Fix: Adjusted Bleno and Noble to be optional Dependencies to allow building the Monorepo also when these are failing (e.g. on Windows)
    -   Fix: Added missing MDNS announcement expiry and allowed to announce fabrics and an open commissioning window in parallel
    -   Fix: Prevented crash when logging undefined/null values
    -   Feature: Implemented TimedInteractions for Write/Invoke request s as required by specs
    -   Feature: Added support for generic Response suppression if requested or needed for group communication
    -   Feature (orlenkoo) Implemented first OnOff Cluster Lighting feature command handlers (WIP)
    -   Feature: Also publishes matter-node.js packages as ESM in parallel to CJS
    -   Feature: Added clear method to the storage classes to allow factory reset of the storage
    -   Feature: Added ICAC (Intermediate CA Certificate) decoding
    -   Feature: Implemented Array chunking for DataReport messages to allow also bigger array structures to be sent
    -   Feature: Implemented Tag compression for DataReport messages (but disabled it because standard do not support it officially yet)
    -   Feature: Refactor complete commissioning logic (AdministratorCommissioning, GeneralCommissioning, OperationalCredentials clusters) to match to specs and implement main logics as defined
    -   Enhance: Memory footprint optimizations
    -   Enhance: Introduced building and building, running and test executions scripts to not use ts-node anymore and many more optimizations to test and build processes
    -   Enhance: ClusterFactory internally uses a simplified method of CLuster types that are compatible to the current ones but soon might replace them
    -   Enhance: Using longer response timeouts when Failsafe timer is active during commissioning (Controller)
    -   Enhance: Optimized Commissioning logic of Controller implementation regarding failsafe timers and network commissioning
    -   Enhance: Added timeout handing to the Message queue to prevent reading DataReports get stuck if device do not send anymore
    -   Enhance: Added support in StatusResponseError to also handle a cluster specific status code (for write and invoke)
    -   Enhance: Added init and destroy methods to the Cluster-handlers to allow to build proper cluster logics and also to free resources (e.g. stop timers on cluster destroy)
    -   Enhance: Re-Announce the device when a subscription was cancelled by a peer in order to have a fast reconnect of the peer
    -   Enhance: Adjusted MDNS implementation to be more near to MDNS specifications and also added performance optimizations
-   matter-node.js:
    -   Fix: (vilic) Enhancements for windows networking and tooling
-   matter.js API:
    -   Breaking: Move "disableIpv4" from CommissioningController/Server options to MatterServer to also consider it for MDNS scanning and broadcasting
    -   Breaking: Change MatterServer constructor second parameter to be an options object
    -   Breaking: Streamline Device API and rename onOff/isOnOff -> get/setOnOff
    -   Breaking: EndpointStructureLogger (method logEndpointStructure) was moved from util to device export!

## 0.5.0 (2023-08-22)

-   Matter-Core functionality:
    -   Breaking: Added support to allow to clearly model some more attribute types with internally different behaviour:
        -   Added types for WritableFabricScopedAttribute and OptionalWritableFabricScopedAttribute
        -   Added types for FixedAttribute and OptionalFixedAttribute
        -   Added FixedAttributeServer which only allows to "get" the value but not to set it
        -   Added FabricScopedAttributeServer which gets and sets the value based on the provided fabric
        -   Updated ClusterServerObj and ClusterClientObj typings to respect these Attribute types
        -   Updated all Cluster definitions that use such attribute types
    -   Breaking: Add Interface for Events which requires to define the supported events when creating a ClusterServer
    -   Breaking: Include Event support in InteractionClient which changes several Read/Subscribe method signatures or adds new methods
    -   Breaking: GeneralCommissioningServerHandler is now a function that takes configuration for setRegulatoryConfig handling
    -   Breaking: Types of specific clusters are no longer exported flat on main level. Cluster exports are now namespaces that include their types.
    -   Breaking: All collection files meant to be used for exports only are renamed to export.ts and should not be used for internal imports
    -   Breaking: Attribute listener methods renamed: addListener -> addValueSetListener, addMatterListener -> addValueChangeListener (also remove methods) to make it more clear what they do
    -   Breaking: Change from object style to Branded types for special Datatype objects (e.g. "new VendorId(0xFFF1)" -> "VendorId(0xFFF1)")
    -   Breaking: ClusterClient and ClusterServer classes were moved from "interaction" export to "cluster" export
    -   Breaking: Refactor the (low level) ClusterClient API to be more convenient to use with many optional fields for read/write/subscribe
    -   Breaking: Cluster\*Obj and the internal representation for more correct typings
    -   Breaking: The InteractionClient is no longer exchangeable in ClusterClient cases (because makes no sense and was never working)
    -   Feature: Enhance CommissioningServer options to also specify GeneralCommissioningServer details and settings
    -   Feature: Adjust RegulatoryConfig Handling in Device and Controller to match with specifications
    -   Feature: Endpoint Structures use custom-unique-id (from EndpointOptions)/uniqueStorageKey (from BasicInformationCluster)/serialNumber (from BasicInformationCluster)/ Index (in this order) to store and restore the endpoint ID in structures
    -   Feature: (@mahimamandhanaa) Add BTP (Bluetooth Transport Protocol) codec class for encoding and decoding of BTP messages
    -   Feature: Enhanced BitMap typing and Schemas to allow "Partially" provided Bitmaps by suppressing the "unset" bits
    -   Feature: Allow to define discoveryCapabilities structure when getting pairing code in CommissioningServer
    -   Feature: Added Bluetooth package (matter-node-ble.js) to allow to use Bluetooth as transport layer for initial commissioning. Implemented device side for now
    -   Feature: Global Attributes are also accessible in ClusterClient instances (e.g. to get the list of features of the cluster)
    -   Feature: Refactor Controller Commissioning process and add network commissioning support
    -   Feature: Correctly Handle FabricIndex fields for Read and Write requests
    -   Feature: Handle subscription errors and destroy session if failing more than 3 times
    -   Feature: Add full event support (Device and Controller) including triggering some default events automatically (startup, shutdown, reachabilityChanged, bootReason)
    -   Feature: Added support for dataVersionFiltering and eventFilters for read and subscribe requests for Device and Controllers
    -   Feature: Added more parameters to several InteractionClient methods to allow to configure more parameters of the requests
    -   Feature: Allows subscripts to be updated dynamically when the endpoint structure for bridges changes by adding or removing a device
    -   Feature: When used as Controller also "unknown" CLusters, Attributes, Events and DeviceTypes are generically parsed and supported and can be detected as unknown in code
    -   Feature: When used as controller the read data about supported attributes, events are considered when create Attribute/EventClient objects and can be differentiated by PresentAttributeClient/UnknownPresentAttributeClient class types
    -   Enhance: Device port in MDNSBroadcaster is now dynamically set and add UDC (User directed Commissioning) Announcements
    -   Enhance: Enhanced MessageCodec and check some more fields
    -   Enhance: Added possibility to define conditional cluster attribute/Command/event definitions and introduce runtime checking for these. Part of Cluster Structure rework still WIP
    -   Enhance: (@vves) Add Window Covering Cluster definition
    -   Enhance: Split up and corrected PowerSource and PressureMeasurement Cluster based on Matter 1.1 Specs
    -   Enhance: Detailed cluster data model and related logic
    -   Enhance: Generates all cluster definitions from Matter 1.1 specification and CHIP v1.1-branch automatically. This brings basic definition support for all clusters!
    -   Enhance: Makes sure Fabric-Scoped requests are handled correctly for read and subscriptions
    -   Enhance: All Errors thrown by the library are now derived from the MatterError class and split up into several subclasses
    -   Fix: Added missing PulseWidthModulationLevelControlCluster to AllCLusters
    -   Fix Typing of Commands in ClusterClient if no commands were present
    -   Fix: Fixes equality checks in Attribute servers to check deeper than just === (and introduce new util method isDeepEqual)
    -   Fix: Makes sure an error received from sending subscription seed data reports is not bubbling up and activate subscription after successful seeding
    -   Fix: Allows Node.js Buffer objects to be persisted to storage as a Uint8Arrays that they subclass
    -   Fix: Fixes a Subscription timer duplication issue and collect attribute changes within a 50ms window to reduce the number of subscription messages
    -   Fix: Returns correct Error-Status for Read-/Write-/Subscribe- and Invoke-Requests
    -   Fix: Fixes TLV Encoding for strings with UTF8 relevant characters
    -   Fix: Adjusted DataVersion handling to track version on ClusterInstance level as required by Specs. Stored values that might got invalid by this change are deleted and recreated on next change.
    -   Refactor: Refactor Endpoint structuring and determination to allow dynamic and updating structures
-   matter.js API:
    -   Breaking:
        -   Adjusted some constructors of the new API and remove the option to pass an array of clusters to be added initially because this was no longer compatible to the strong typing in some places. Use addClusterServer and addClusterClient methods
        -   Endpoint ID parameter got replaced by an EndpointOptions structure that also allows to define a custom unique ID for endpoint structuring
        -   Composed devices objects should only be used on an Aggregator
    -   Deprecation: The classes MatterDevice and MatterController are deprecated to be used externally to the library and will be removed in later versions.
    -   Feature: Enhance Storage system to allow to create subcontext stores to allow better separation of data
    -   Feature: Allow to also remove devices from Aggregators
    -   Feature: Optionally allow to define discovery capabilities when generating Pairing code
    -   Feature: Add methods to CommissioningServer/Controller class to get information on active sessions and commissioned fabrics
    -   Feature: Enhance CommissioningController to allow subscribing to all attributes and events directly on startup
-   Reference implementation/Examples:
    -   Breaking: The storage key structure got changed to allow multi node operations within one process. This requires to change the storage key structure and to migrate or reset the storage.
        -   Migration: prepend any storage key except Device._ and Controller._ with "0." in the filename
    -   Deprecation: The CLI Examples LegacyDeviceNode and LegacyControllerNode is removed in this version! Use the new variants please.
    -   Change: The default storage names now start with a "." at the beginning to allow to hide them in some file explorers and git.
    -   Change: Example script are moved to package matter-node.js-examples
    -   Feature: The Device example script got a new parameter -ble to also initialize the Bluetooth transport layer
    -   Feature: The Controller example script got a new parameter -ble to also initialize the Bluetooth transport layer
    -   Feature: The Controller example script got a new parameters -ble-\* to provide Wi-Fi/Thread network credentials to use for device commissioning
    -   Feature: Add stopping of the example scripts to allow clean shutdown and sending shutdown Event
    -   Feature: Add CLI parameter to define the loglevel and log format; default log format changed to ANSI when executed in a shell/tty
    -   Feature: Log the endpoint structure of the device/commissioned device on start
-   Misc:
    -   Added Specification links for Matter Specifications 1.1
    -   Optimize typing exports for node10 TS settings
    -   Add optional parameter to define a uniqueID used in serial number of examples
    -   Add WIP package matter-node-shell.js with the goal to offer a node.js based shell-based controller implementation
    -   Add new util class EndpointStructureLogger which logs all endpoint details

## 0.4.0 (2023-05-16)

-   Matter-Core functionality:
    -   Deprecation: The classes MatterDevice and MatterController are deprecated to be used externally to the library and will be removed in later versions.
    -   Deprecation: The CLI Examples LegacyDeviceNode and LegacyControllerNode will be removed in next version! Use the new variants please.
    -   Feature: Generate global Attributes attributeList, acceptedCommandList and generatedCommandList when generating cluster servers (when used with New API!)
    -   Feature: (@digitaldan) Added decoding of Pairingcodes to determine discriminator and pin for Controller usage
    -   Feature: Provide the Endpoint as data field for command Handlers to allow to access the endpoint data and other clusters on that endpoint if needed
    -   Feature: Add Implementations of Scenes and Groups-Clusters (still to be tested with Controllers in depth!)
    -   Feature: Add ClusterExtend to allow building Feature-based conditional cluster definitions (and do that for OnOff/Network-Commissioning)
    -   Feature: Refactored Endpoint/Fabric aware Attributes with Getter functions to use Endpoint instance
    -   Feature: Added automatic API documentation generation (not included in npm package but can be build locally using npm run build-doc)
    -   Feature: Improved Command Invoke Logging
    -   Adjustment: Do not send empty arrays for empty subscription messages to further shorten the payload
    -   Fix: Respond with Unsupported Command when a unknown command is received and log the error
    -   Fix: Increase the array maximum size according to specs
    -   Fix: Fixed internal TlvTag representation to allow also decoding of the internal object format of a Tlv stream
    -   Fix: Adjust internal tag encoding to not use {} when empty
-   matter.js API:
    -   Feature: Introduce new High level API, see [API.md](./packages/matter.js/API.md) for details!
    -   Breaking: Move DeviceTypes.ts from common to device directory and rename DEVICE to "DeviceTypes"
    -   Breaking: ClusterClient interface names changed to get/set/subscribeNAMEAttribute to prevent overlapping with commands
    -   Breaking: Revamp internal APIs and convert ClusterServer into an object approach to allow dynamic methods to be defined for get/set/subscribe and streamline the API between ClusterClient and ClusterServer
    -   Feature: Introduce NamedHandler util class for an event style typed and named handler/callback approach
    -   Feature: Use NamedHandler as commandHandler to forward command calls like identify to the Device classes and testEvenTriggered for commissionable node class
    -   Feature: Add constructor value to hand over initial values of the onoff Cluster when initialing the default cluster
    -   Feature: make sure BridgedBasicInformation cluster is always set when adding a bridged device and no data parameters were provided
    -   Feature: (@lauckhart) Enhance Logging framework to also allow ANSI and HTML colored output and added some features, details see #129
-   matter-node.js:
    -   Breaking: Remove the exposed legacy API classes (MatterDevice/MatterController) and legacy examples from the exported lists
    -   Feature: Autoregister Crypto, Time and Network in their Node.js variants when including packages from @project-chip/matter-node.js root package but only if not yet registered (so can be overridden by the developer)
    -   Examples/Reference implementations:
        -   The reference implementations are moved to example directory and details moved into own [README.md](./packages/matter-node.js-examples/README.md) file
        -   the "npm run matter" command got renamed to "npm run matter-device" (same for binary usage
        -   Add hints for all imports in the examples to show what the corresponding "matter-node.js" import would be (because they cannot be used directly for build reasons)
        -   Added the "npm run matter-\*" commands also to the base package.json
        -   Added parameter -clearstorage to start with an empty storage

## 0.3.0 (2023-05-03)

-   Initial release of matter.js and matter-node.js packages after the code merge
-   From now on we will add a changelog for each release

## < 0.3.0

-   Releases of matter.js with initial Logic<|MERGE_RESOLUTION|>--- conflicted
+++ resolved
@@ -18,24 +18,19 @@
     - Fix: Fixes regression for transactions with async post-commit
 
 -   @matter/model
-    - Enhancement: Convert the Namespace type into an Enum for more convenient usage. ALso adjusted all relevant usages 
+    - Enhancement: Convert the Namespace type into an Enum for more convenient usage and fill with all values from Specification. Also adjusted all relevant usages 
     - Fix: Optimizes Model object freeze order
     - Fix: Fix attribute generation for [Field] conformance
 
 -   @matter/node
     - Fix: Fixes validation of ServiceArea cluster SupportedAreas attribute
 
-<<<<<<< HEAD
 -   @matter/nodejs-shell
     - Enhancement: Always query the node when reading attributes from remote, ignores internal checks for attribute existence
     - Enhancement: Allows ignoring internal checks for attribute existence on write interactions using new --force parameter
 
 - @matter/types
     - Fix: (ArtemisMucaj) Fixes StringSchema validation to allow longer content than 1024 octets
-=======
--   @matter/model
-    - Fix: Adds a Namespace enum with all values from Specification
->>>>>>> f4a75bbb
 
 -   @project-chip/matter.js
     - Fix: (ArtemisMucaj) Correctly pass a custom "rootCertificateAuthority" and "rootFabric" from CommissioningController options internally
