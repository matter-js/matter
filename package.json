{
    "name": "matter.js-monorepo",
    "private": true,
    "workspaces": [
        "packages/matter.js",
        "packages/matter-node.js",
<<<<<<< HEAD
        "packages/matter-node-ble.js",
        "packages/matter-node.js-examples"
=======
        "packages/matter-node.js-examples",
        "tools",
        "models"
>>>>>>> bbdc87d7
    ],
    "scripts": {
        "prepare": "npm run build-clean",
        "build": "npm run build --workspaces",
        "build-clean": "npm run build-clean --workspaces",
        "build-doc": "npm run build-doc --workspaces",
        "test": "npm run test --workspaces",
        "lint": "eslint **/*.ts",
        "lint-fix": "eslint --fix **/*.ts",
        "format": "tsfmt --useTsconfig tsconfig.tsfmt.lint.json -r",
        "format-verify": "tsfmt --useTsconfig tsconfig.tsfmt.lint.json --verify",
        "matter-device": "ts-node --project packages/matter-node.js-examples/tsconfig.dist.json packages/matter-node.js-examples/src/examples/DeviceNode.ts",
        "matter-bridge": "ts-node --project packages/matter-node.js-examples/tsconfig.dist.json packages/matter-node.js-examples/src/examples/BridgedDevicesNode.ts",
        "matter-composeddevice": "ts-node --project packages/matter-node.js-examples/tsconfig.dist.json packages/matter-node.js-examples/src/examples/ComposedDeviceNode.ts",
        "matter-multidevice": "ts-node --project packages/matter-node.js-examples/tsconfig.dist.json packages/matter-node.js-examples/src/examples/MultiDeviceNode.ts",
        "matter-controller": "ts-node --project packages/matter-node.js-examples/tsconfig.dist.json packages/matter-node.js-examples/src/examples/ControllerNode.ts"
    },
    "devDependencies": {
        "@typescript-eslint/eslint-plugin": "^5.59.6",
        "@typescript-eslint/parser": "^5.59.6",
        "eslint": "^8.40.0",
        "eslint-import-resolver-typescript": "^3.5.5",
        "eslint-plugin-import": "^2.27.5",
        "typedoc": "^0.24.7",
        "typedoc-plugin-markdown": "^3.15.3",
        "typedoc-plugin-missing-exports": "^2.0.0",
        "typescript": "^4.9.5",
        "typescript-formatter": "^7.2.2"
    }
}<|MERGE_RESOLUTION|>--- conflicted
+++ resolved
@@ -4,14 +4,10 @@
     "workspaces": [
         "packages/matter.js",
         "packages/matter-node.js",
-<<<<<<< HEAD
         "packages/matter-node-ble.js",
-        "packages/matter-node.js-examples"
-=======
         "packages/matter-node.js-examples",
         "tools",
         "models"
->>>>>>> bbdc87d7
     ],
     "scripts": {
         "prepare": "npm run build-clean",
