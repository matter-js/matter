{
    "name": "@matter/chip-testing",
    "version": "0.0.0-git",
    "description": "Testing of matter.js with CHIP tool",
    "private": true,
    "license": "Apache-2.0",
    "author": "matter.js authors",
    "contributors": [
        "Ingo Fischer <github@fischer-ka.de>"
    ],
    "type": "module",
    "bugs": {
        "url": "https://github.com/project-chip/matter.js/issues"
    },
    "homepage": "https://github.com/project-chip/matter.js",
    "repository": {
        "type": "git",
        "url": "git+https://github.com/project-chip/matter.js.git"
    },
    "scripts": {
        "clean": "matter-build clean",
        "build": "matter-build",
        "build-clean": "matter-build --clean",
        "ci-test": "matter-test",
<<<<<<< HEAD
        "ci-test-core": "matter-test --spec 'test/core/**/*.test.ts'",
        "ci-test-fast": "matter-test --spec 'test/app-fast/**/*.test.ts'",
        "ci-test-slow": "matter-test --spec 'test/app-slow/**/*.test.ts'"
=======
        "test-app-fast": "matter-test --spec=test/app-fast/**/*.test.ts",
        "test-app-slow": "matter-test --spec=test/app-slow/**/*.test.ts",
        "test-core": "matter-test --spec=test/core/**/*.test.ts",
        "test-long": "matter-test --spec=test/long/**/*.test.ts"
>>>>>>> 8b06e5a7
    },
    "dependencies": {
        "@matter/main": "*",
        "@project-chip/matter.js": "*"
    },
    "devDependencies": {
        "@matter/testing": "*",
        "@types/ws": "^8.18.0",
        "ws": "^8.18.1"
    },
    "matter": {
        "test": false
    }
}<|MERGE_RESOLUTION|>--- conflicted
+++ resolved
@@ -22,16 +22,10 @@
         "build": "matter-build",
         "build-clean": "matter-build --clean",
         "ci-test": "matter-test",
-<<<<<<< HEAD
-        "ci-test-core": "matter-test --spec 'test/core/**/*.test.ts'",
-        "ci-test-fast": "matter-test --spec 'test/app-fast/**/*.test.ts'",
-        "ci-test-slow": "matter-test --spec 'test/app-slow/**/*.test.ts'"
-=======
         "test-app-fast": "matter-test --spec=test/app-fast/**/*.test.ts",
         "test-app-slow": "matter-test --spec=test/app-slow/**/*.test.ts",
         "test-core": "matter-test --spec=test/core/**/*.test.ts",
         "test-long": "matter-test --spec=test/long/**/*.test.ts"
->>>>>>> 8b06e5a7
     },
     "dependencies": {
         "@matter/main": "*",
