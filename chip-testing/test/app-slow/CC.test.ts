--- conflicted
+++ resolved
@@ -5,13 +5,6 @@
  */
 
 describe("CC", () => {
-<<<<<<< HEAD
-    chip("CC/*")
-        // Excluded because of missing Q quality implementation in ColorControl
-        // 3.1 and 9.1 are excluded because of timing issues TODO
-        // 10.1 is excluded because of GroupKeyManagement features used in the test
-        .exclude("CC/3.2", "CC/3.3", "CC/4.3", "CC/5.3", "CC/6.3", "CC/7.3");
-=======
     chip("CC/*").exclude(
         // Pending full Q support for CC
         "CC/2.2",
@@ -21,5 +14,4 @@
         // Requires groups
         "CC/10.1",
     );
->>>>>>> 603faa97
 });