--- conflicted
+++ resolved
@@ -50,19 +50,11 @@
     /** @override */
     protected decodeTlv(reader: DataReaderLE) {
         const { tag, type } = TlvCodec.readTagType(reader);
-<<<<<<< HEAD
-        if (type !== TlvType.UnsignedInt_1OctetValue
-            && type !== TlvType.UnsignedInt_2OctetValue
-            && type !== TlvType.UnsignedInt_4OctetValue
-            && type !== TlvType.UnsignedInt_8OctetValue) throw new Error(`Unexpected type ${type}.`);
-        let value = TlvCodec.readPrimitive(reader, type);
-=======
         if (type !== TlvType.UnsignedInt8
             && type !== TlvType.UnsignedInt16
             && type !== TlvType.UnsignedInt32
             && type !== TlvType.UnsignedInt64) throw new Error(`Unexpected type ${type}.`);
-        let value = TlvCodec.readIntegerValue(reader, type);
->>>>>>> 1bfe1817
+        let value = TlvCodec.readPrimitive(reader, type);
         this.validate(value);
         if (this.max <= UINT32_MAX && typeof value === "bigint") {
             // Convert down to a number if it can fit and is expected.
