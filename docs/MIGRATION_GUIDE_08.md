--- conflicted
+++ resolved
@@ -305,20 +305,6 @@
 -   Change BLE library (Bleno/Noble) to a more maintained one
 
 ## TOPICS/DISCUSSIONS/TODOs:
-<<<<<<< HEAD
-* (A) Fix: Dynamic added endpoints do not update root partsList - Verify by Ingo
-* (A) Missing: Adjust Commissioning Callbacks - Ingo
-* (A) Make CommissioningController Environment aware - Ingo
-* (A) Make matter.js peerDep? - Ingo
-* (B) Missing: multiple nodes duplicate port check missing
-* (B) Have BLE package register itself when included - Greg
-* (B) Todo: Greg: change/Observer handlers should also allow async implementations - Ingo verify
-* Discussion: async store?
-* Discussion: GHA tests runs? adjust for branch or start PR?
-* Later: Generator options for custom clusters into own projects
-* Later: Collect and Expose Code coverage, ideally including chip tests 
-=======
-
 -   (A) Missing: Adjust Commissioning Callbacks - Ingo
 -   (A) Make CommissioningController Environment aware - Ingo
 -   (A) Make matter.js peerDep? - Ingo
@@ -327,5 +313,4 @@
 -   Discussion: async store?
 -   Discussion: GHA tests runs? adjust for branch or start PR?
 -   Later: Generator options for custom clusters into own projects
--   Later: Collect and Expose Code coverage, ideally including chip tests
->>>>>>> ef7af2f1
+-   Later: Collect and Expose Code coverage, ideally including chip tests