/node_modules/
<<<<<<< HEAD
.DS_Store
=======
.idea/
>>>>>>> 98b40988
<|MERGE_RESOLUTION|>--- conflicted
+++ resolved
@@ -1,6 +1,3 @@
 /node_modules/
-<<<<<<< HEAD
 .DS_Store
-=======
-.idea/
->>>>>>> 98b40988
+.idea/